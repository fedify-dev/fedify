--- conflicted
+++ resolved
@@ -76,11 +76,7 @@
         "codegen"
       ]
     },
-<<<<<<< HEAD
-    "install": "pnpm install --silent",
-=======
-    "install": "deno run --allow-read --allow-env --allow-run scripts/install.ts && pnpm install",
->>>>>>> e63c0422
+    "install": "deno run --allow-read --allow-env --allow-run scripts/install.ts && pnpm install --silent",
     "test": {
       "command": "deno test --check --doc --allow-all --unstable-kv --trace-leaks --parallel",
       "dependencies": [
