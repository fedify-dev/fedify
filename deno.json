--- conflicted
+++ resolved
@@ -15,11 +15,8 @@
     "./packages/sveltekit",
     "./packages/testing",
     "./packages/vocab-runtime",
-<<<<<<< HEAD
     "./packages/relay",
-=======
     "./packages/vocab-tools",
->>>>>>> bca8ab87
     "./examples/blog",
     "./examples/hono-sample"
   ],
