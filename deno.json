{
  "workspace": [
    "./packages/fedify",
    "./packages/cli",
    "./packages/amqp",
    "./packages/cfworkers",
    "./packages/denokv",
    "./packages/express",
    "./packages/h3",
    "./packages/hono",
    "./packages/koa",
    "./packages/postgres",
    "./packages/redis",
    "./packages/sqlite",
    "./packages/sveltekit",
    "./packages/testing",
<<<<<<< HEAD
    "./packages/vocab/runtime",
    "./packages/vocab/tools",
=======
    "./packages/vocab-runtime",
>>>>>>> b592a30c
    "./examples/blog",
    "./examples/hono-sample"
  ],
  "imports": {
    "@cloudflare/workers-types": "npm:@cloudflare/workers-types@^4.20250529.0",
    "@js-temporal/polyfill": "npm:@js-temporal/polyfill@^0.5.1",
    "@logtape/file": "jsr:@logtape/file@^1.0.0",
    "@logtape/logtape": "jsr:@logtape/logtape@^1.0.0",
    "@std/assert": "jsr:@std/assert@^1.0.13",
    "@std/async": "jsr:@std/async@^1.0.13",
    "@std/encoding": "jsr:@std/encoding@^1.0.10",
    "@std/fs": "jsr:@std/fs@^1.0.3",
    "@std/path": "jsr:@std/path@^1.0.6",
    "@std/yaml": "jsr:@std/yaml@^1.0.8",
    "amqplib": "npm:amqplib@^0.10.8",
    "es-toolkit": "npm:es-toolkit@^1.30.0",
    "h3": "npm:h3@^1.15.0",
    "@nestjs/common": "npm:@nestjs/common@^11.0.1",
    "ioredis": "npm:ioredis@^5.6.1",
    "json-preserve-indent": "npm:json-preserve-indent@^1.1.3",
    "postgres": "npm:postgres@^3.4.7",
    "preact": "npm:preact@10.19.6",
    "tsdown": "npm:tsdown@^0.12.9"
  },
  "unstable": [
    "fs",
    "kv",
    "process",
    "temporal"
  ],
  "exclude": [
    "**/pnpm-lock.yaml",
    ".github/",
    "docs/",
    "pnpm-lock.yaml",
    "pnpm-workspace.yaml"
  ],
  "lint": {
    "exclude": [
      "examples/cloudflare-workers/worker-configuration.d.ts"
    ]
  },
  "fmt": {
    "exclude": [
      "**/*.md"
    ]
  },
  "nodeModulesDir": "none",
  "tasks": {
    "codegen": "deno task -f @fedify/cli codegen",
    "check-versions": "deno run --allow-read --allow-write scripts/check_versions.ts",
    "check-all": {
      "command": "deno fmt --check && deno lint && deno check --unstable-temporal $(deno eval 'import m from \"./deno.json\" with { type: \"json\" }; for (let p of m.workspace) console.log(p)')",
      "dependencies": [
        "check-versions",
        "codegen"
      ]
    },
    "install": "pnpm install --silent",
    "test": {
      "command": "deno test --check --doc --allow-all --unstable-kv --trace-leaks --parallel",
      "dependencies": [
        "codegen"
      ]
    },
    "test:node": {
      "command": "pnpm run --recursive --filter '!{docs}' test",
      "dependencies": [
        "codegen",
        "install"
      ]
    },
    "test:bun": {
      "command": "pnpm run --recursive --filter '!{docs}' test:bun",
      "dependencies": [
        "codegen",
        "install"
      ]
    },
    "test-all": {
      "dependencies": [
        "check-all",
        "test",
        "test:node",
        "test:bun"
      ]
    },
    "cli": "deno task -f @fedify/cli run",
    "hooks:install": "deno run --allow-read=deno.json,.git/hooks/ --allow-write=.git/hooks/ jsr:@hongminhee/deno-task-hooks",
    "hooks:pre-commit": {
      "dependencies": [
        "check-all"
      ]
    }
  },
  "test": {
    "include": [
      "./packages"
    ],
    "exclude": [
      "./packages/cli/src/init/templates/**"
    ]
  }
}<|MERGE_RESOLUTION|>--- conflicted
+++ resolved
@@ -14,12 +14,8 @@
     "./packages/sqlite",
     "./packages/sveltekit",
     "./packages/testing",
-<<<<<<< HEAD
-    "./packages/vocab/runtime",
+    "./packages/vocab-runtime",
     "./packages/vocab/tools",
-=======
-    "./packages/vocab-runtime",
->>>>>>> b592a30c
     "./examples/blog",
     "./examples/hono-sample"
   ],
