name: build
on: [push, pull_request_target]

jobs:
  test:
    runs-on: ubuntu-latest
    permissions:
      contents: read
      issues: read
      checks: write
      pull-requests: write
    services:
      rabbitmq:
        image: rabbitmq
        env:
          RABBITMQ_DEFAULT_USER: guest
          RABBITMQ_DEFAULT_PASS: guest
        ports:
        - 5672:5672
      postgres:
        image: postgres
        env:
          POSTGRES_USER: postgres
          POSTGRES_PASSWORD: postgres
          POSTGRES_DB: postgres
        options: >-
          --health-cmd pg_isready
          --health-interval 10s
          --health-timeout 5s
          --health-retries 5
        ports:
        - 5432:5432
      redis:
        image: redis
        options: >-
          --health-cmd "redis-cli ping"
          --health-interval 10s
          --health-timeout 5s
          --health-retries 5
        ports:
        - 6379:6379
    env:
      AMQP_URL: amqp://guest:guest@localhost:5672
      DATABASE_URL: postgres://postgres:postgres@localhost:5432/postgres
      REDIS_URL: redis://localhost:6379
    steps:
    - if: github.event_name == 'push'
      uses: actions/checkout@v4
    - if: github.event_name == 'pull_request_target'
      uses: actions/checkout@v4
      with:
        repository: ${{ github.event.pull_request.head.repo.full_name }}
        ref: ${{ github.event.pull_request.head.sha }}
    - uses: denoland/setup-deno@v2
      with:
<<<<<<< HEAD
        deno-version: v2.x
=======
        deno-version: 2.5.6
    - run: deno task cache
      working-directory: ${{ github.workspace }}/fedify/
>>>>>>> c6d7e743
    - run: deno task test --coverage=.cov --junit-path=.test-report.xml
      env:
        RUST_BACKTRACE: ${{ runner.debug }}
        LOG: ${{ runner.debug && 'always' || '' }}
    - uses: dorny/test-reporter@v2
      if: success() || failure()
      with:
        name: "Test Results (${{ matrix.os }})"
        path: .test-report.xml
        reporter: jest-junit
      continue-on-error: true
    - if: '!cancelled()'
      uses: codecov/test-results-action@v1
      with:
        token: ${{ secrets.CODECOV_TOKEN }}
        files: .test-report.xml
    - run: deno coverage --lcov .cov > .cov.lcov
      continue-on-error: true
    - uses: codecov/codecov-action@v5
      with:
        token: ${{ secrets.CODECOV_TOKEN }}
        files: .cov.lcov
      continue-on-error: true

  test-node:
    runs-on: ubuntu-latest
    services:
      rabbitmq:
        image: rabbitmq
        env:
          RABBITMQ_DEFAULT_USER: guest
          RABBITMQ_DEFAULT_PASS: guest
        ports:
        - 5672:5672
      postgres:
        image: postgres
        env:
          POSTGRES_USER: postgres
          POSTGRES_PASSWORD: postgres
          POSTGRES_DB: postgres
        options: >-
          --health-cmd pg_isready
          --health-interval 10s
          --health-timeout 5s
          --health-retries 5
        ports:
        - 5432:5432
      redis:
        image: redis
        options: >-
          --health-cmd "redis-cli ping"
          --health-interval 10s
          --health-timeout 5s
          --health-retries 5
        ports:
        - 6379:6379
    env:
      AMQP_URL: amqp://guest:guest@localhost:5672
      DATABASE_URL: postgres://postgres:postgres@localhost:5432/postgres
      REDIS_URL: redis://localhost:6379
    steps:
    - if: github.event_name == 'push'
      uses: actions/checkout@v4
    - if: github.event_name == 'pull_request_target'
      uses: actions/checkout@v4
      with:
        repository: ${{ github.event.pull_request.head.repo.full_name }}
        ref: ${{ github.event.pull_request.head.sha }}
    - uses: denoland/setup-deno@v2
      with:
<<<<<<< HEAD
        deno-version: v2.x
=======
        deno-version: 2.5.6
    - uses: actions/setup-node@v4
      with:
        node-version: lts/*
>>>>>>> c6d7e743
    - uses: pnpm/action-setup@v4
      with:
        version: 10
    - uses: actions/setup-node@v4
      with:
        node-version: lts/*
        cache: pnpm
    - run: pnpm install
    - run: pnpm run --recursive test

  test-bun:
    runs-on: ubuntu-latest
    services:
      rabbitmq:
        image: rabbitmq
        env:
          RABBITMQ_DEFAULT_USER: guest
          RABBITMQ_DEFAULT_PASS: guest
        ports:
        - 5672:5672
      postgres:
        image: postgres
        env:
          POSTGRES_USER: postgres
          POSTGRES_PASSWORD: postgres
          POSTGRES_DB: postgres
        options: >-
          --health-cmd pg_isready
          --health-interval 10s
          --health-timeout 5s
          --health-retries 5
        ports:
        - 5432:5432
      redis:
        image: redis
        options: >-
          --health-cmd "redis-cli ping"
          --health-interval 10s
          --health-timeout 5s
          --health-retries 5
        ports:
        - 6379:6379
    env:
      AMQP_URL: amqp://guest:guest@localhost:5672
      DATABASE_URL: postgres://postgres:postgres@localhost:5432/postgres
      REDIS_URL: redis://localhost:6379
    steps:
    - if: github.event_name == 'push'
      uses: actions/checkout@v4
    - if: github.event_name == 'pull_request_target'
      uses: actions/checkout@v4
      with:
        repository: ${{ github.event.pull_request.head.repo.full_name }}
        ref: ${{ github.event.pull_request.head.sha }}
    - uses: denoland/setup-deno@v2
      with:
<<<<<<< HEAD
        deno-version: v2.x
    - uses: pnpm/action-setup@v4
      with:
        version: 10
=======
        deno-version: 2.5.6
>>>>>>> c6d7e743
    - uses: actions/setup-node@v4
      with:
        node-version: lts/*
        cache: pnpm
    - uses: oven-sh/setup-bun@v1
      with:
        bun-version: 1.2.22
    - run: pnpm install
    - run: pnpm run --recursive test:bun

  test-cfworkers:
    runs-on: ubuntu-latest
    steps:
    - if: github.event_name == 'push'
      uses: actions/checkout@v4
    - if: github.event_name == 'pull_request_target'
      uses: actions/checkout@v4
      with:
        repository: ${{ github.event.pull_request.head.repo.full_name }}
        ref: ${{ github.event.pull_request.head.sha }}
    - uses: denoland/setup-deno@v2
      with:
<<<<<<< HEAD
        deno-version: v2.x
=======
        deno-version: 2.5.6
    - uses: actions/setup-node@v4
      with:
        node-version: lts/*
>>>>>>> c6d7e743
    - uses: pnpm/action-setup@v4
      with:
        version: 10
    - uses: actions/setup-node@v4
      with:
        node-version: lts/*
        cache: pnpm
    - run: deno task test:cfworkers
      working-directory: ${{ github.workspace }}/packages/fedify/

  lint:
    runs-on: ubuntu-latest
    steps:
    - if: github.event_name == 'push'
      uses: actions/checkout@v4
    - if: github.event_name == 'pull_request_target'
      uses: actions/checkout@v4
      with:
        repository: ${{ github.event.pull_request.head.repo.full_name }}
        ref: ${{ github.event.pull_request.head.sha }}
    - uses: denoland/setup-deno@v2
      with:
        deno-version: 2.5.6
    - run: deno task hooks:pre-commit

  release-test:
    runs-on: ubuntu-latest
    permissions:
      id-token: write
      contents: read
    steps:
    - if: github.event_name == 'push'
      uses: actions/checkout@v4
    - if: github.event_name == 'pull_request_target'
      uses: actions/checkout@v4
      with:
        repository: ${{ github.event.pull_request.head.repo.full_name }}
        ref: ${{ github.event.pull_request.head.sha }}
    - uses: denoland/setup-deno@v2
      with:
<<<<<<< HEAD
        deno-version: v2.x
=======
        deno-version: 2.5.6
    - uses: actions/setup-node@v4
      with:
        node-version: lts/*
>>>>>>> c6d7e743
    - uses: pnpm/action-setup@v4
      with:
        version: 10
    - uses: actions/setup-node@v4
      with:
        node-version: lts/*
        cache: pnpm
    - run: '[[ "$(jq -r .version deno.json)" = "$(jq -r .version package.json)" ]]'
<<<<<<< HEAD
      working-directory: ${{ github.workspace }}/packages/fedify/
    - run: deno task -f @fedify/fedify codegen
    - run: deno publish --dry-run
    - run: pnpm install
    - run: pnpm publish --recursive --dry-run --no-git-checks
=======
      working-directory: ${{ github.workspace }}/fedify/
    - run: deno task publish --dry-run
      working-directory: ${{ github.workspace }}/fedify/
    - run: deno task npm
      working-directory: ${{ github.workspace }}/fedify/
    - run: npm publish --dry-run --tag latest fedify-fedify-*.tgz
      working-directory: ${{ github.workspace }}/fedify/
      env:
        DNT_SKIP_TEST: "true"
    - run: deno task publish-dry-run
      working-directory: ${{ github.workspace }}/cli/
>>>>>>> c6d7e743

  publish:
    needs: [test, test-node, test-bun, test-cfworkers, lint, release-test]
    runs-on: ubuntu-latest
    permissions:
      id-token: write
      contents: write
      pull-requests: write
    outputs:
      version: ${{ steps.versioning.outputs.version }}
      short_version: ${{ steps.versioning.outputs.short_version }}
    steps:
    - if: github.event_name == 'push'
      uses: actions/checkout@v4
    - if: github.event_name == 'pull_request_target'
      uses: actions/checkout@v4
      with:
        repository: ${{ github.event.pull_request.head.repo.full_name }}
        ref: ${{ github.event.pull_request.head.sha }}
    - uses: denoland/setup-deno@v2
      with:
<<<<<<< HEAD
        deno-version: v2.x
    - uses: pnpm/action-setup@v4
      with:
        version: latest
=======
        deno-version: 2.5.6
>>>>>>> c6d7e743
    - uses: actions/setup-node@v4
      with:
        node-version: lts/*
        cache: pnpm
    - run: sudo npm install -g npm@latest && npm --version
    - if: github.event_name == 'push' && github.ref_type == 'branch'
      run: |
        jq \
          --arg build "$GITHUB_RUN_NUMBER" \
          --arg commit "${GITHUB_SHA::8}" \
          '.version = .version + "-dev." + $build + "+" + $commit' \
          deno.json > deno.json.tmp
        mv deno.json.tmp deno.json
      working-directory: ${{ github.workspace }}/packages/fedify/
    - if: github.event_name == 'pull_request_target'
      run: |
        jq \
          --arg pr_number "$PR_NUMBER" \
          --arg build "$GITHUB_RUN_NUMBER" \
          --arg commit "${PR_SHA::8}" \
          '.version = .version + "-pr." + $pr_number + "." + $build + "+" + $commit' \
          deno.json > deno.json.tmp
        mv deno.json.tmp deno.json
      working-directory: ${{ github.workspace }}/packages/fedify/
      env:
        PR_NUMBER: ${{ github.event.pull_request.number }}
        PR_SHA: ${{ github.event.pull_request.head.sha }}
    - id: versioning
      run: |
        set -ex
        echo version="$(jq -r .version deno.json)" >> $GITHUB_OUTPUT
        echo short_version="$(jq -r .version deno.json | sed 's/[+].*//')" >> $GITHUB_OUTPUT
      working-directory: ${{ github.workspace }}/packages/fedify/
    - run: deno task check-versions --fix
    - if: github.ref_type == 'tag'
      run: |
        set -ex
        [[ "$(jq -r .version deno.json)" = "$GITHUB_REF_NAME" ]]
        ! grep -i "to be released" CHANGES.md
      working-directory: ${{ github.workspace }}/packages/fedify/
    # Don't know why, but the .gitignore list is not overridden by include list
    # in deno.json:
<<<<<<< HEAD
    - run: rm src/vocab/.gitignore
      working-directory: ${{ github.workspace }}/packages/fedify/
    - run: |
        pnpm install
        pnpm pack --recursive --filter='!./examples/**'
        if [[ "$GITHUB_REF_TYPE" != tag ]]; then
          rm fedify-cli-*.tgz
        fi
    - run: deno task pack
      working-directory: ${{ github.workspace }}/packages/cli/
=======
    - run: rm vocab/.gitignore
      working-directory: ${{ github.workspace }}/fedify/
    - run: deno task npm
      working-directory: ${{ github.workspace }}/fedify/
    - run: |
        set -ex
        mkdir -p "$RUNNER_TEMP"
        TMPDIR="$RUNNER_TEMP" deno task pack
      working-directory: ${{ github.workspace }}/cli/
    - run: 'deno task npm "$(jq -r .version deno.json)"'
      working-directory: ${{ github.workspace }}/cli/
>>>>>>> c6d7e743
    - id: extract-changelog
      uses: dahlia/submark@5a5ff0a58382fb812616a5801402f5aef00f90ce
      with:
        input-file: CHANGES.md
        heading-level: 2
        heading-title-text: version ${{ github.ref_name }}
        ignore-case: true
        omit-heading: true
    - run: 'cat "$CHANGES_FILE"'
      env:
        CHANGES_FILE: ${{ steps.extract-changelog.outputs.output-file }}
    - uses: actions/upload-artifact@v4
      with:
        name: dist
        path: |
          fedify-*.tgz
          packages/cli/fedify-cli-*.tar.xz
          packages/cli/fedify-cli-*.zip
    - if: github.event_name == 'push' && github.ref_type == 'tag'
      uses: softprops/action-gh-release@v1
      with:
        body_path: ${{ steps.extract-changelog.outputs.output-file }}
        name: Fedify ${{ github.ref_name }}
        files: |
          fedify-*.tgz
          packages/cli/fedify-cli-*.tar.xz
          packages/cli/fedify-cli-*.zip
        generate_release_notes: false
    - run: |
        set -ex
<<<<<<< HEAD
        deno task -f @fedify/fedify codegen
        if [[ "$GITHUB_EVENT_NAME" = "pull_request_target" ]]; then
          deno publish --allow-dirty --no-provenance --token "$JSR_TOKEN"
=======
        npm config set //registry.npmjs.org/:_authToken "$NPM_AUTH_TOKEN"
        if [[ "$GITHUB_REF_TYPE" = "tag" ]]; then
          npm publish \
            --provenance \
            --access public \
            --tag latest \
            fedify-fedify-*.tgz
        elif [[ "$GITHUB_EVENT_NAME" = "pull_request_target" ]]; then
          npm publish \
            --provenance \
            --access public \
            --tag "pr-$PR_NUMBER" \
            fedify-fedify-*.tgz
>>>>>>> c6d7e743
        else
          deno publish --allow-dirty
        fi
      env:
        JSR_TOKEN: ${{ secrets.JSR_TOKEN }}
    - run: |
        set -ex
<<<<<<< HEAD
        for pkg in fedify-*.tgz; do
          if [[ "$GITHUB_REF_TYPE" = "tag" ]]; then
            npm publish --logs-dir=. --provenance --access public "$pkg" \
              || grep "Cannot publish over previously published version" *.log
            rm *.log
          elif [[ "$GITHUB_EVENT_NAME" = "pull_request_target" ]]; then
            npm publish \
              --logs-dir=. \
              --access public \
              --tag "pr-$PR_NUMBER" \
              "$pkg" \
              || grep "Cannot publish over previously published version" *.log
          else
            npm publish \
              --logs-dir=. \
              --provenance \
              --access public \
              --tag dev \
              "$pkg" \
              || grep "Cannot publish over previously published version" *.log
          fi
        done
=======
        npm config set //registry.npmjs.org/:_authToken "$NPM_AUTH_TOKEN"
        npm publish --provenance --access public --tag latest fedify-cli-*.tgz
>>>>>>> c6d7e743
      env:
        PR_NUMBER: ${{ github.event.pull_request.number }}
    - if: github.event_name == 'pull_request_target'
      uses: thollander/actions-comment-pull-request@v3
      with:
        pr-number: ${{ github.event.pull_request.number }}
        comment-tag: publish
        mode: delete
    - if: github.event_name == 'pull_request_target'
      uses: thollander/actions-comment-pull-request@v3
      with:
        message: |
          The latest push to this pull request has been published to JSR and npm as a pre-release:

          | Package          | Version                                 | JSR                         | npm                         |
          | ---------------- | --------------------------------------- | --------------------------- | --------------------------- |
          | @fedify/fedify   | ${{ steps.versioning.outputs.version }} | [JSR][jsr:@fedify/fedify]   | [npm][npm:@fedify/fedify]   |
          | @fedify/cli      | ${{ steps.versioning.outputs.version }} | [JSR][jsr:@fedify/cli]      |                             |
          | @fedify/amqp     | ${{ steps.versioning.outputs.version }} | [JSR][jsr:@fedify/amqp]     | [npm][npm:@fedify/amqp]     |
          | @fedify/elysia   | ${{ steps.versioning.outputs.version }} |                             | [npm][npm:@fedify/elysia]   |
          | @fedify/express  | ${{ steps.versioning.outputs.version }} | [JSR][jsr:@fedify/express]  | [npm][npm:@fedify/express]  |
          | @fedify/h3       | ${{ steps.versioning.outputs.version }} | [JSR][jsr:@fedify/h3]       | [npm][npm:@fedify/h3]       |
          | @fedify/nestjs   | ${{ steps.versioning.outputs.version }} |                             | [npm][npm:@fedify/nestjs]   |
          | @fedify/postgres | ${{ steps.versioning.outputs.version }} | [JSR][jsr:@fedify/postgres] | [npm][npm:@fedify/postgres] |
          | @fedify/redis    | ${{ steps.versioning.outputs.version }} | [JSR][jsr:@fedify/redis]    | [npm][npm:@fedify/redis]    |
          | @fedify/sqlite   | ${{ steps.versioning.outputs.version }} | [JSR][jsr:@fedify/sqlite]   | [npm][npm:@fedify/sqlite]   |
          | @fedify/testing  | ${{ steps.versioning.outputs.version }} | [JSR][jsr:@fedify/testing]  | [npm][npm:@fedify/testing]  |

          [jsr:@fedify/fedify]: https://jsr.io/@fedify/fedify@${{ steps.versioning.outputs.version }}
          [npm:@fedify/fedify]: https://www.npmjs.com/package/@fedify/fedify/v/${{ steps.versioning.outputs.short_version }}
          [jsr:@fedify/cli]: https://jsr.io/@fedify/cli@${{ steps.versioning.outputs.version }}
          [jsr:@fedify/amqp]: https://jsr.io/@fedify/amqp@${{ steps.versioning.outputs.version }}
          [npm:@fedify/amqp]: https://www.npmjs.com/package/@fedify/amqp/v/${{ steps.versioning.outputs.short_version }}
          [npm:@fedify/elysia]: https://www.npmjs.com/package/@fedify/elysia/v/${{ steps.versioning.outputs.short_version }}
          [jsr:@fedify/express]: https://jsr.io/@fedify/express@${{ steps.versioning.outputs.version }}
          [npm:@fedify/express]: https://www.npmjs.com/package/@fedify/express/v/${{ steps.versioning.outputs.short_version }}
          [jsr:@fedify/h3]: https://jsr.io/@fedify/h3@${{ steps.versioning.outputs.version }}
          [npm:@fedify/h3]: https://www.npmjs.com/package/@fedify/h3/v/${{ steps.versioning.outputs.short_version }}
          [npm:@fedify/nestjs]: https://www.npmjs.com/package/@fedify/nestjs/v/${{ steps.versioning.outputs.short_version }}
          [jsr:@fedify/postgres]: https://jsr.io/@fedify/postgres@${{ steps.versioning.outputs.version }}
          [npm:@fedify/postgres]: https://www.npmjs.com/package/@fedify/postgres/v/${{ steps.versioning.outputs.short_version }}
          [jsr:@fedify/redis]: https://jsr.io/@fedify/redis@${{ steps.versioning.outputs.version }}
          [npm:@fedify/redis]: https://www.npmjs.com/package/@fedify/redis/v/${{ steps.versioning.outputs.short_version }}
          [jsr:@fedify/sqlite]: https://jsr.io/@fedify/sqlite@${{ steps.versioning.outputs.version }}
          [npm:@fedify/sqlite]: https://www.npmjs.com/package/@fedify/sqlite/v/${{ steps.versioning.outputs.short_version }}
          [jsr:@fedify/testing]: https://jsr.io/@fedify/testing@${{ steps.versioning.outputs.version }}
          [npm:@fedify/testing]: https://www.npmjs.com/package/@fedify/testing/v/${{ steps.versioning.outputs.short_version }}
        pr-number: ${{ github.event.pull_request.number }}
        comment-tag: publish

  publish-examples-blog:
    if: github.event_name == 'push'
    needs: [test, lint]
    runs-on: ubuntu-latest
    permissions:
      id-token: write
      contents: read
    steps:
    - if: github.event_name == 'push'
      uses: actions/checkout@v4
    - if: github.event_name == 'pull_request_target'
      uses: actions/checkout@v4
      with:
        repository: ${{ github.event.pull_request.head.repo.full_name }}
        ref: ${{ github.event.pull_request.head.sha }}
    - uses: denoland/setup-deno@v2
      with:
        deno-version: 2.5.6
    - run: deno task codegen
      working-directory: ${{ github.workspace }}/packages/fedify/
    - uses: denoland/deployctl@v1
      with:
        project: fedify-blog
        entrypoint: ./examples/blog/main.ts
        root: .

  publish-docs:
    needs: [publish]
    runs-on: ubuntu-latest
    permissions:
      id-token: write
      pages: write
      deployments: write
      pull-requests: write
      statuses: write
    environment:
      name: github-pages
      url: ${{ steps.deployment.outputs.page_url }}
    steps:
    - if: github.event_name == 'push'
      uses: actions/checkout@v4
    - if: github.event_name == 'pull_request_target'
      uses: actions/checkout@v4
      with:
        repository: ${{ github.event.pull_request.head.repo.full_name }}
        ref: ${{ github.event.pull_request.head.sha }}
    - uses: denoland/setup-deno@v2
      with:
        deno-version: v2.x
    - uses: pnpm/action-setup@v4
      with:
        version: 10
    - uses: actions/setup-node@v4
      with:
        node-version: lts/*
        cache: pnpm
    - run: |
        set -ex
        pnpm install
        if [[ "$GITHUB_EVENT_NAME" = "push" && "$GITHUB_REF_TYPE" = "tag" ]]; then
          EXTRA_NAV_TEXT=Unstable \
          EXTRA_NAV_LINK="$UNSTABLE_DOCS_URL" \
          SITEMAP_HOSTNAME="$STABLE_DOCS_URL" \
          JSR_REF_VERSION=stable \
          pnpm run build
        else
          EXTRA_NAV_TEXT=Stable \
          EXTRA_NAV_LINK="$STABLE_DOCS_URL" \
          SITEMAP_HOSTNAME="$UNSTABLE_DOCS_URL" \
          JSR_REF_VERSION=unstable \
          pnpm run build
        fi
      env:
        SHORT_VERSION: ${{ needs.publish.outputs.short_version }}
        PLAUSIBLE_DOMAIN: ${{ secrets.PLAUSIBLE_DOMAIN }}
        STABLE_DOCS_URL: ${{ vars.STABLE_DOCS_URL }}
        UNSTABLE_DOCS_URL: ${{ vars.UNSTABLE_DOCS_URL }}
      working-directory: ${{ github.workspace }}/docs/
    - uses: actions/upload-pages-artifact@v3
      with:
        path: docs/.vitepress/dist
    - id: deployment
      if: github.event_name == 'push' && github.ref_type == 'tag'
      uses: actions/deploy-pages@v4
    - if: github.event_name == 'push' && github.ref == 'refs/heads/main'
      uses: cloudflare/wrangler-action@v3
      with:
        apiToken: ${{ secrets.CLOUDFLARE_API_TOKEN }}
        accountId: ${{ secrets.CLOUDFLARE_ACCOUNT_ID }}
        gitHubToken: ${{ github.token }}
        command: >-
          pages deploy .vitepress/dist
          --project-name=${{ vars.CLOUDFLARE_PROJECT_NAME }}
        packageManager: pnpm
        workingDirectory: ${{ github.workspace }}/docs/
    - if: github.event_name == 'pull_request_target'
      id: wrangler
      uses: cloudflare/wrangler-action@v3
      with:
        apiToken: ${{ secrets.CLOUDFLARE_API_TOKEN }}
        accountId: ${{ secrets.CLOUDFLARE_ACCOUNT_ID }}
        gitHubToken: ${{ github.token }}
        command: >-
          pages deploy .vitepress/dist
          --project-name=${{ vars.CLOUDFLARE_PROJECT_NAME }}
          --branch=pr-${{ github.event.pull_request.number }}
        packageManager: pnpm
        workingDirectory: ${{ github.workspace }}/docs/
    - if: github.event_name == 'pull_request_target'
      uses: thollander/actions-comment-pull-request@v3
      with:
        message: |
          The docs for this pull request have been published:

          <${{ steps.wrangler.outputs.deployment-url }}>
        pr-number: ${{ github.event.pull_request.number }}
        comment-tag: docs

# cSpell: ignore submark softprops npmjs deployctl nwtgck thollander elif<|MERGE_RESOLUTION|>--- conflicted
+++ resolved
@@ -53,13 +53,7 @@
         ref: ${{ github.event.pull_request.head.sha }}
     - uses: denoland/setup-deno@v2
       with:
-<<<<<<< HEAD
-        deno-version: v2.x
-=======
-        deno-version: 2.5.6
-    - run: deno task cache
-      working-directory: ${{ github.workspace }}/fedify/
->>>>>>> c6d7e743
+        deno-version: 2.5.6
     - run: deno task test --coverage=.cov --junit-path=.test-report.xml
       env:
         RUST_BACKTRACE: ${{ runner.debug }}
@@ -130,14 +124,7 @@
         ref: ${{ github.event.pull_request.head.sha }}
     - uses: denoland/setup-deno@v2
       with:
-<<<<<<< HEAD
-        deno-version: v2.x
-=======
-        deno-version: 2.5.6
-    - uses: actions/setup-node@v4
-      with:
-        node-version: lts/*
->>>>>>> c6d7e743
+        deno-version: 2.5.6
     - uses: pnpm/action-setup@v4
       with:
         version: 10
@@ -194,14 +181,10 @@
         ref: ${{ github.event.pull_request.head.sha }}
     - uses: denoland/setup-deno@v2
       with:
-<<<<<<< HEAD
-        deno-version: v2.x
+        deno-version: 2.5.6
     - uses: pnpm/action-setup@v4
       with:
         version: 10
-=======
-        deno-version: 2.5.6
->>>>>>> c6d7e743
     - uses: actions/setup-node@v4
       with:
         node-version: lts/*
@@ -224,14 +207,7 @@
         ref: ${{ github.event.pull_request.head.sha }}
     - uses: denoland/setup-deno@v2
       with:
-<<<<<<< HEAD
-        deno-version: v2.x
-=======
-        deno-version: 2.5.6
-    - uses: actions/setup-node@v4
-      with:
-        node-version: lts/*
->>>>>>> c6d7e743
+        deno-version: 2.5.6
     - uses: pnpm/action-setup@v4
       with:
         version: 10
@@ -272,14 +248,7 @@
         ref: ${{ github.event.pull_request.head.sha }}
     - uses: denoland/setup-deno@v2
       with:
-<<<<<<< HEAD
-        deno-version: v2.x
-=======
-        deno-version: 2.5.6
-    - uses: actions/setup-node@v4
-      with:
-        node-version: lts/*
->>>>>>> c6d7e743
+        deno-version: 2.5.6
     - uses: pnpm/action-setup@v4
       with:
         version: 10
@@ -288,25 +257,11 @@
         node-version: lts/*
         cache: pnpm
     - run: '[[ "$(jq -r .version deno.json)" = "$(jq -r .version package.json)" ]]'
-<<<<<<< HEAD
       working-directory: ${{ github.workspace }}/packages/fedify/
     - run: deno task -f @fedify/fedify codegen
     - run: deno publish --dry-run
     - run: pnpm install
     - run: pnpm publish --recursive --dry-run --no-git-checks
-=======
-      working-directory: ${{ github.workspace }}/fedify/
-    - run: deno task publish --dry-run
-      working-directory: ${{ github.workspace }}/fedify/
-    - run: deno task npm
-      working-directory: ${{ github.workspace }}/fedify/
-    - run: npm publish --dry-run --tag latest fedify-fedify-*.tgz
-      working-directory: ${{ github.workspace }}/fedify/
-      env:
-        DNT_SKIP_TEST: "true"
-    - run: deno task publish-dry-run
-      working-directory: ${{ github.workspace }}/cli/
->>>>>>> c6d7e743
 
   publish:
     needs: [test, test-node, test-bun, test-cfworkers, lint, release-test]
@@ -328,14 +283,10 @@
         ref: ${{ github.event.pull_request.head.sha }}
     - uses: denoland/setup-deno@v2
       with:
-<<<<<<< HEAD
-        deno-version: v2.x
+        deno-version: 2.5.6
     - uses: pnpm/action-setup@v4
       with:
         version: latest
-=======
-        deno-version: 2.5.6
->>>>>>> c6d7e743
     - uses: actions/setup-node@v4
       with:
         node-version: lts/*
@@ -378,7 +329,6 @@
       working-directory: ${{ github.workspace }}/packages/fedify/
     # Don't know why, but the .gitignore list is not overridden by include list
     # in deno.json:
-<<<<<<< HEAD
     - run: rm src/vocab/.gitignore
       working-directory: ${{ github.workspace }}/packages/fedify/
     - run: |
@@ -387,21 +337,11 @@
         if [[ "$GITHUB_REF_TYPE" != tag ]]; then
           rm fedify-cli-*.tgz
         fi
-    - run: deno task pack
-      working-directory: ${{ github.workspace }}/packages/cli/
-=======
-    - run: rm vocab/.gitignore
-      working-directory: ${{ github.workspace }}/fedify/
-    - run: deno task npm
-      working-directory: ${{ github.workspace }}/fedify/
     - run: |
         set -ex
         mkdir -p "$RUNNER_TEMP"
         TMPDIR="$RUNNER_TEMP" deno task pack
-      working-directory: ${{ github.workspace }}/cli/
-    - run: 'deno task npm "$(jq -r .version deno.json)"'
-      working-directory: ${{ github.workspace }}/cli/
->>>>>>> c6d7e743
+      working-directory: ${{ github.workspace }}/packages/cli/
     - id: extract-changelog
       uses: dahlia/submark@5a5ff0a58382fb812616a5801402f5aef00f90ce
       with:
@@ -432,25 +372,9 @@
         generate_release_notes: false
     - run: |
         set -ex
-<<<<<<< HEAD
         deno task -f @fedify/fedify codegen
         if [[ "$GITHUB_EVENT_NAME" = "pull_request_target" ]]; then
           deno publish --allow-dirty --no-provenance --token "$JSR_TOKEN"
-=======
-        npm config set //registry.npmjs.org/:_authToken "$NPM_AUTH_TOKEN"
-        if [[ "$GITHUB_REF_TYPE" = "tag" ]]; then
-          npm publish \
-            --provenance \
-            --access public \
-            --tag latest \
-            fedify-fedify-*.tgz
-        elif [[ "$GITHUB_EVENT_NAME" = "pull_request_target" ]]; then
-          npm publish \
-            --provenance \
-            --access public \
-            --tag "pr-$PR_NUMBER" \
-            fedify-fedify-*.tgz
->>>>>>> c6d7e743
         else
           deno publish --allow-dirty
         fi
@@ -458,10 +382,14 @@
         JSR_TOKEN: ${{ secrets.JSR_TOKEN }}
     - run: |
         set -ex
-<<<<<<< HEAD
         for pkg in fedify-*.tgz; do
           if [[ "$GITHUB_REF_TYPE" = "tag" ]]; then
-            npm publish --logs-dir=. --provenance --access public "$pkg" \
+            npm publish \
+              --logs-dir=. \
+              --provenance \
+              --access public \
+              --tag latest \
+              "$pkg" \
               || grep "Cannot publish over previously published version" *.log
             rm *.log
           elif [[ "$GITHUB_EVENT_NAME" = "pull_request_target" ]]; then
@@ -481,10 +409,6 @@
               || grep "Cannot publish over previously published version" *.log
           fi
         done
-=======
-        npm config set //registry.npmjs.org/:_authToken "$NPM_AUTH_TOKEN"
-        npm publish --provenance --access public --tag latest fedify-cli-*.tgz
->>>>>>> c6d7e743
       env:
         PR_NUMBER: ${{ github.event.pull_request.number }}
     - if: github.event_name == 'pull_request_target'
