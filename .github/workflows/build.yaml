--- conflicted
+++ resolved
@@ -48,23 +48,8 @@
       DATABASE_URL: postgres://postgres:postgres@localhost:5432/postgres
       REDIS_URL: redis://localhost:6379
     steps:
-<<<<<<< HEAD
-    - if: github.event_name == 'push'
-      uses: actions/checkout@v4
-    - if: github.event_name == 'pull_request_target'
-      uses: actions/checkout@v4
-      with:
-        repository: ${{ github.event.pull_request.head.repo.full_name }}
-        ref: ${{ github.event.pull_request.head.sha }}
-    - uses: denoland/setup-deno@v2
-      with:
-        deno-version: 2.5.6  # Keep in sync with mise.toml
-        cache: true
-        cache-hash: ${{ hashFiles('**/deno.json', '**/pnpm-lock.yaml') }}
-=======
-    - uses: actions/checkout@v4
-    - uses: ./.github/actions/setup-deno
->>>>>>> e028df05
+    - uses: actions/checkout@v4
+    - uses: ./.github/actions/setup-deno
     - run: deno task test --coverage=.cov --junit-path=.test-report.xml
       env:
         RUST_BACKTRACE: ${{ runner.debug }}
@@ -181,30 +166,9 @@
   test-cfworkers:
     runs-on: ubuntu-latest
     steps:
-<<<<<<< HEAD
-    - if: github.event_name == 'push'
-      uses: actions/checkout@v4
-    - if: github.event_name == 'pull_request_target'
-      uses: actions/checkout@v4
-      with:
-        repository: ${{ github.event.pull_request.head.repo.full_name }}
-        ref: ${{ github.event.pull_request.head.sha }}
-    - uses: denoland/setup-deno@v2
-      with:
-        deno-version: 2.5.6  # Keep in sync with mise.toml
-    - uses: pnpm/action-setup@v4
-      with:
-        run_install: true
-        version: 10
-    - uses: actions/setup-node@v4
-      with:
-        node-version: lts/*
-        cache: pnpm
-=======
-    - uses: actions/checkout@v4
-    - uses: ./.github/actions/setup-deno
-    - uses: ./.github/actions/setup-node-and-pnpm
->>>>>>> e028df05
+    - uses: actions/checkout@v4
+    - uses: ./.github/actions/setup-deno
+    - uses: ./.github/actions/setup-node-and-pnpm
     - run: pnpm install
     - run: deno task test:cfworkers
       working-directory: ${{ github.workspace }}/packages/fedify/
@@ -212,23 +176,8 @@
   lint:
     runs-on: ubuntu-latest
     steps:
-<<<<<<< HEAD
-    - if: github.event_name == 'push'
-      uses: actions/checkout@v4
-    - if: github.event_name == 'pull_request_target'
-      uses: actions/checkout@v4
-      with:
-        repository: ${{ github.event.pull_request.head.repo.full_name }}
-        ref: ${{ github.event.pull_request.head.sha }}
-    - uses: denoland/setup-deno@v2
-      with:
-        deno-version: 2.5.6  # Keep in sync with mise.toml
-        cache: true
-        cache-hash: ${{ hashFiles('**/deno.json', '**/pnpm-lock.yaml') }}
-=======
-    - uses: actions/checkout@v4
-    - uses: ./.github/actions/setup-deno
->>>>>>> e028df05
+    - uses: actions/checkout@v4
+    - uses: ./.github/actions/setup-deno
     - run: deno task hooks:pre-commit
 
   release-test:
@@ -355,98 +304,7 @@
               || grep "Cannot publish over previously published version" *.log
           fi
         done
-<<<<<<< HEAD
-      env:
-        PR_NUMBER: ${{ github.event.pull_request.number }}
-    - if: github.event_name == 'pull_request_target'
-      uses: thollander/actions-comment-pull-request@v3
-      with:
-        pr-number: ${{ github.event.pull_request.number }}
-        comment-tag: publish
-        mode: delete
-    - if: github.event_name == 'pull_request_target'
-      uses: thollander/actions-comment-pull-request@v3
-      with:
-        message: |
-          The latest push to this pull request has been published to JSR and npm as a pre-release:
-
-          | Package           | Version                                 | JSR                          | npm                          |
-          | ----------------- | --------------------------------------- | ---------------------------- | ---------------------------- |
-          | @fedify/fedify    | ${{ steps.versioning.outputs.version }} | [JSR][jsr:@fedify/fedify]    | [npm][npm:@fedify/fedify]    |
-          | @fedify/cli       | ${{ steps.versioning.outputs.version }} | [JSR][jsr:@fedify/cli]       | [npm][npm:@fedify/cli]       |
-          | @fedify/amqp      | ${{ steps.versioning.outputs.version }} | [JSR][jsr:@fedify/amqp]      | [npm][npm:@fedify/amqp]      |
-          | @fedify/cfworkers | ${{ steps.versioning.outputs.version }} | [JSR][jsr:@fedify/cfworkers] | [npm][npm:@fedify/cfworkers] |
-          | @fedify/denokv    | ${{ steps.versioning.outputs.version }} | [JSR][jsr:@fedify/denokv]    |                              |
-          | @fedify/elysia    | ${{ steps.versioning.outputs.version }} |                              | [npm][npm:@fedify/elysia]    |
-          | @fedify/express   | ${{ steps.versioning.outputs.version }} | [JSR][jsr:@fedify/express]   | [npm][npm:@fedify/express]   |
-          | @fedify/h3        | ${{ steps.versioning.outputs.version }} | [JSR][jsr:@fedify/h3]        | [npm][npm:@fedify/h3]        |
-          | @fedify/hono      | ${{ steps.versioning.outputs.version }} | [JSR][jsr:@fedify/hono]      | [npm][npm:@fedify/hono]      |
-          | @fedify/koa       | ${{ steps.versioning.outputs.version }} | [JSR][jsr:@fedify/koa]       | [npm][npm:@fedify/koa]       |
-          | @fedify/nestjs    | ${{ steps.versioning.outputs.version }} |                              | [npm][npm:@fedify/nestjs]    |
-          | @fedify/next      | ${{ steps.versioning.outputs.version }} |                              | [npm][npm:@fedify/next]      |
-          | @fedify/postgres  | ${{ steps.versioning.outputs.version }} | [JSR][jsr:@fedify/postgres]  | [npm][npm:@fedify/postgres]  |
-          | @fedify/redis     | ${{ steps.versioning.outputs.version }} | [JSR][jsr:@fedify/redis]     | [npm][npm:@fedify/redis]     |
-          | @fedify/relay     | ${{ steps.versioning.outputs.version }} | [JSR][jsr:@fedify/relay]     | [npm][npm:@fedify/relay]     |
-          | @fedify/sqlite    | ${{ steps.versioning.outputs.version }} | [JSR][jsr:@fedify/sqlite]    | [npm][npm:@fedify/sqlite]    |
-          | @fedify/sveltekit | ${{ steps.versioning.outputs.version }} | [JSR][jsr:@fedify/sveltekit] | [npm][npm:@fedify/sveltekit] |
-          | @fedify/testing   | ${{ steps.versioning.outputs.version }} | [JSR][jsr:@fedify/testing]   | [npm][npm:@fedify/testing]   |
-
-          [jsr:@fedify/fedify]: https://jsr.io/@fedify/fedify@${{ steps.versioning.outputs.version }}
-          [npm:@fedify/fedify]: https://www.npmjs.com/package/@fedify/fedify/v/${{ steps.versioning.outputs.short_version }}
-          [jsr:@fedify/cli]: https://jsr.io/@fedify/cli@${{ steps.versioning.outputs.version }}
-          [npm:@fedify/cli]: https://www.npmjs.com/package/@fedify/cli/v/${{ steps.versioning.outputs.short_version }}
-          [jsr:@fedify/amqp]: https://jsr.io/@fedify/amqp@${{ steps.versioning.outputs.version }}
-          [npm:@fedify/amqp]: https://www.npmjs.com/package/@fedify/amqp/v/${{ steps.versioning.outputs.short_version }}
-          [jsr:@fedify/cfworkers]: https://jsr.io/@fedify/cfworkers@${{ steps.versioning.outputs.version }}
-          [npm:@fedify/cfworkers]: https://www.npmjs.com/package/@fedify/cfworkers/v/${{ steps.versioning.outputs.short_version }}
-          [jsr:@fedify/denokv]: https://jsr.io/@fedify/denokv@${{ steps.versioning.outputs.version }}
-          [npm:@fedify/elysia]: https://www.npmjs.com/package/@fedify/elysia/v/${{ steps.versioning.outputs.short_version }}
-          [jsr:@fedify/express]: https://jsr.io/@fedify/express@${{ steps.versioning.outputs.version }}
-          [npm:@fedify/express]: https://www.npmjs.com/package/@fedify/express/v/${{ steps.versioning.outputs.short_version }}
-          [jsr:@fedify/h3]: https://jsr.io/@fedify/h3@${{ steps.versioning.outputs.version }}
-          [npm:@fedify/h3]: https://www.npmjs.com/package/@fedify/h3/v/${{ steps.versioning.outputs.short_version }}
-          [jsr:@fedify/hono]: https://jsr.io/@fedify/hono@${{ steps.versioning.outputs.version }}
-          [npm:@fedify/hono]: https://www.npmjs.com/package/@fedify/hono/v/${{ steps.versioning.outputs.short_version }}
-          [jsr:@fedify/koa]: https://jsr.io/@fedify/koa@${{ steps.versioning.outputs.version }}
-          [npm:@fedify/koa]: https://www.npmjs.com/package/@fedify/koa/v/${{ steps.versioning.outputs.short_version }}
-          [npm:@fedify/nestjs]: https://www.npmjs.com/package/@fedify/nestjs/v/${{ steps.versioning.outputs.short_version }}
-          [npm:@fedify/next]: https://www.npmjs.com/package/@fedify/next/v/${{ steps.versioning.outputs.short_version }}
-          [jsr:@fedify/postgres]: https://jsr.io/@fedify/postgres@${{ steps.versioning.outputs.version }}
-          [npm:@fedify/postgres]: https://www.npmjs.com/package/@fedify/postgres/v/${{ steps.versioning.outputs.short_version }}
-          [jsr:@fedify/redis]: https://jsr.io/@fedify/redis@${{ steps.versioning.outputs.version }}
-          [npm:@fedify/redis]: https://www.npmjs.com/package/@fedify/redis/v/${{ steps.versioning.outputs.short_version }}
-          [jsr:@fedify/relay]: https://jsr.io/@fedify/relay@${{ steps.versioning.outputs.version }}
-          [npm:@fedify/relay]: https://www.npmjs.com/package/@fedify/relay/v/${{ steps.versioning.outputs.short_version }}
-          [jsr:@fedify/sqlite]: https://jsr.io/@fedify/sqlite@${{ steps.versioning.outputs.version }}
-          [npm:@fedify/sqlite]: https://www.npmjs.com/package/@fedify/sqlite/v/${{ steps.versioning.outputs.short_version }}
-          [jsr:@fedify/sveltekit]: https://jsr.io/@fedify/sveltekit@${{ steps.versioning.outputs.version }}
-          [npm:@fedify/sveltekit]: https://www.npmjs.com/package/@fedify/sveltekit/v/${{ steps.versioning.outputs.short_version }}
-          [jsr:@fedify/testing]: https://jsr.io/@fedify/testing@${{ steps.versioning.outputs.version }}
-          [npm:@fedify/testing]: https://www.npmjs.com/package/@fedify/testing/v/${{ steps.versioning.outputs.short_version }}
-        pr-number: ${{ github.event.pull_request.number }}
-        comment-tag: publish
-
-=======
-
-  publish-examples-blog:
-    if: github.event_name == 'push'
-    needs: [test, lint]
-    runs-on: ubuntu-latest
-    permissions:
-      id-token: write
-      contents: read
-    steps:
-    - uses: actions/checkout@v4
-    - uses: ./.github/actions/setup-deno
-    - run: deno task codegen
-      working-directory: ${{ github.workspace }}/packages/fedify/
-    - uses: denoland/deployctl@v1
-      with:
-        project: fedify-blog
-        entrypoint: ./examples/blog/main.ts
-        root: .
-
->>>>>>> e028df05
+
   publish-docs:
     needs: [publish]
     runs-on: ubuntu-latest
