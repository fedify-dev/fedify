--- conflicted
+++ resolved
@@ -22,17 +22,11 @@
     "@type": "@id"
   manuallyApprovesFollowers: "as:manuallyApprovesFollowers"
   sensitive: "as:sensitive"
-<<<<<<< HEAD
   movedTo:
     "@id": "as:movedTo"
     "@type": "@id"
   quoteUrl: "as:quoteUrl"
   toot: "http://joinmastodon.org/ns#"
-=======
-  votersCount:
-    "@id": "toot:votersCount"
-    "@type": "http://www.w3.org/2001/XMLSchema#nonNegativeInteger"
->>>>>>> e22ebc35
   featured:
     "@id": "toot:featured"
     "@type": "@id"
@@ -43,7 +37,9 @@
   suspended: "toot:suspended"
   memorial: "toot:memorial"
   indexable: "toot:indexable"
-  votersCount: "toot:votersCount"
+  votersCount:
+    "@id": "toot:votersCount"
+    "@type": "http://www.w3.org/2001/XMLSchema#nonNegativeInteger"
   Emoji: "toot:Emoji"
   Hashtag: "as:Hashtag"
   schema: "http://schema.org#"
