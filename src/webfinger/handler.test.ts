--- conflicted
+++ resolved
@@ -282,7 +282,6 @@
     onNotFound,
   });
   assertEquals(response.status, 404);
-<<<<<<< HEAD
 
   const actorAliasMapper: ActorAliasMapper<void> = (_ctx, resource) => {
     if (resource.protocol !== "https:") return null;
@@ -343,7 +342,6 @@
     onNotFound,
   });
   assertEquals(response.status, 404);
-=======
 });
 
 test("handleWebFinger() with port", async (t) => {
@@ -491,5 +489,4 @@
     assertEquals(response.headers.get("Access-Control-Allow-Origin"), "*");
     assertEquals(await response.json(), expectedForHostnameWithPort);
   });
->>>>>>> fddfa44c
 });