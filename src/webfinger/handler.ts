import { getLogger } from "@logtape/logtape";
<<<<<<< HEAD
import type { Span, Tracer } from "@opentelemetry/api";
import { SpanKind, SpanStatusCode } from "@opentelemetry/api";
import { toASCII } from "node:punycode";
=======
import { domainToASCII } from "node:url";
>>>>>>> 603a97cf
import type {
  ActorDispatcher,
  ActorHandleMapper,
} from "../federation/callback.ts";
import type { RequestContext } from "../federation/context.ts";
import { Link as LinkObject } from "../vocab/mod.ts";
import type { Link, ResourceDescriptor } from "./jrd.ts";

const logger = getLogger(["fedify", "webfinger", "server"]);

/**
 * Parameters for {@link handleWebFinger}.
 */
export interface WebFingerHandlerParameters<TContextData> {
  /**
   * The request context.
   */
  context: RequestContext<TContextData>;

  /**
   * The callback for dispatching the actor.
   */
  actorDispatcher?: ActorDispatcher<TContextData>;

  /**
   * The callback for mapping a WebFinger username to the corresponding actor's
   * internal handle, or `null` if the username is not found.
   */
  actorHandleMapper?: ActorHandleMapper<TContextData>;

  /**
   * The function to call when the actor is not found.
   */
  onNotFound(request: Request): Response | Promise<Response>;

  /**
   * The OpenTelemetry tracer.
   */
  tracer?: Tracer;

  /**
   * The span for the request.
   */
  span?: Span;
}

/**
 * Handles a WebFinger request.  You would not typically call this function
 * directly, but instead use {@link Federation.fetch} method.
 * @param request The WebFinger request to handle.
 * @param parameters The parameters for handling the request.
 * @returns The response to the request.
 */
export async function handleWebFinger<TContextData>(
  request: Request,
  options: WebFingerHandlerParameters<TContextData>,
): Promise<Response> {
  if (options.tracer == null) {
    return await handleWebFingerInternal(request, options);
  }
  return await options.tracer.startActiveSpan(
    "webfinger.handle",
    { kind: SpanKind.SERVER },
    async (span) => {
      try {
        const response = await handleWebFingerInternal(request, options);
        span.setStatus({
          code: response.ok ? SpanStatusCode.UNSET : SpanStatusCode.ERROR,
        });
        return response;
      } catch (error) {
        span.setStatus({
          code: SpanStatusCode.ERROR,
          message: String(error),
        });
        throw error;
      } finally {
        span.end();
      }
    },
  );
}

async function handleWebFingerInternal<TContextData>(
  request: Request,
  {
    context,
    actorDispatcher,
    actorHandleMapper,
    onNotFound,
    span,
  }: WebFingerHandlerParameters<TContextData>,
): Promise<Response> {
  if (actorDispatcher == null) return await onNotFound(request);
  const resource = context.url.searchParams.get("resource");
  if (resource == null) {
    return new Response("Missing resource parameter.", { status: 400 });
  }
  span?.setAttribute("webfinger.resource", resource);
  let resourceUrl: URL;
  try {
    resourceUrl = new URL(resource);
  } catch (e) {
    if (e instanceof TypeError) {
      return new Response("Invalid resource URL.", { status: 400 });
    }
    throw e;
  }
  span?.setAttribute(
    "webfinger.resource.scheme",
    resourceUrl.protocol.replace(/:$/, ""),
  );
  if (actorDispatcher == null) {
    logger.error("Actor dispatcher is not set.");
    return await onNotFound(request);
  }
  let identifier: string | null;
  const uriParsed = context.parseUri(resourceUrl);
  if (uriParsed?.type != "actor") {
    const match = /^acct:([^@]+)@([^@]+)$/.exec(resource);
    if (
      match == null || domainToASCII(match[2].toLowerCase()) != context.url.host
    ) {
      return await onNotFound(request);
    }
    const username = match[1];
    if (actorHandleMapper == null) {
      logger.error(
        "No actor handle mapper is set; use the WebFinger username {username}" +
          " as the actor's internal identifier.",
        { username },
      );
      identifier = username;
    } else {
      identifier = await actorHandleMapper(context, username);
      if (identifier == null) {
        logger.error("Actor {username} not found.", { username });
        return await onNotFound(request);
      }
    }
    resourceUrl = new URL(`acct:${username}@${context.url.host}`);
  } else {
    identifier = uriParsed.identifier;
  }
  const actor = await actorDispatcher(context, identifier);
  if (actor == null) {
    logger.error("Actor {identifier} not found.", { identifier });
    return await onNotFound(request);
  }
  const links: Link[] = [
    {
      rel: "self",
      href: context.getActorUri(identifier).href,
      type: "application/activity+json",
    },
  ];
  for (const url of actor.urls) {
    if (url instanceof LinkObject && url.href != null) {
      links.push({
        rel: url.rel ?? "http://webfinger.net/rel/profile-page",
        href: url.href.href,
        type: url.mediaType == null ? undefined : url.mediaType,
      });
    } else if (url instanceof URL) {
      links.push({
        rel: "http://webfinger.net/rel/profile-page",
        href: url.href,
      });
    }
  }
  for await (const image of actor.getIcons()) {
    if (image.url?.href == null) continue;
    const link: Link = {
      rel: "http://webfinger.net/rel/avatar",
      href: image.url.href.toString(),
    };
    if (image.mediaType != null) link.type = image.mediaType;
    links.push(link);
  }
  const jrd: ResourceDescriptor = {
    subject: resourceUrl.href,
    aliases: resourceUrl.href === context.getActorUri(identifier).href
      ? (actor.preferredUsername == null
        ? []
        : [`acct:${actor.preferredUsername}@${context.url.host}`])
      : [context.getActorUri(identifier).href],
    links,
  };
  return new Response(JSON.stringify(jrd), {
    headers: {
      "Content-Type": "application/jrd+json",
      "Access-Control-Allow-Origin": "*",
    },
  });
}<|MERGE_RESOLUTION|>--- conflicted
+++ resolved
@@ -1,11 +1,7 @@
 import { getLogger } from "@logtape/logtape";
-<<<<<<< HEAD
 import type { Span, Tracer } from "@opentelemetry/api";
 import { SpanKind, SpanStatusCode } from "@opentelemetry/api";
-import { toASCII } from "node:punycode";
-=======
 import { domainToASCII } from "node:url";
->>>>>>> 603a97cf
 import type {
   ActorDispatcher,
   ActorHandleMapper,
