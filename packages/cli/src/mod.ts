<<<<<<< HEAD
import { or } from "@optique/core";
import { run } from "@optique/run";
import { inboxCommand, runInbox } from "./inbox.tsx";
import { lookupCommand, runLookup } from "./lookup.ts";
import { initCommand, runInit } from "./init/mod.ts";
=======
#!/usr/bin/env node
import { or } from "@optique/core";
import { run } from "@optique/run";
import {
  generateVocabCommand,
  runGenerateVocab,
} from "./generate-vocab/mod.ts";
import { inboxCommand, runInbox } from "./inbox.tsx";
import { initCommand, runInit } from "./init/mod.ts";
import { lookupCommand, runLookup } from "./lookup.ts";
>>>>>>> 53cebd7b
import { nodeInfoCommand, runNodeInfo } from "./nodeinfo.ts";
import { runTunnel, tunnelCommand } from "./tunnel.ts";
import { runWebFinger, webFingerCommand } from "./webfinger/mod.ts";

const command = or(
  initCommand,
  webFingerCommand,
  lookupCommand,
  inboxCommand,
  nodeInfoCommand,
  tunnelCommand,
<<<<<<< HEAD
=======
  generateVocabCommand,
>>>>>>> 53cebd7b
);

async function main() {
  const result = run(command, {
    programName: "fedify",
    help: "both",
  });
  if (result.command === "init") {
    await runInit(result);
  }
  if (result.command === "lookup") {
    await runLookup(result);
  }
  if (result.command === "webfinger") {
    await runWebFinger(result);
  }
  if (result.command === "inbox") {
    runInbox(result);
  }
  if (result.command === "nodeinfo") {
    runNodeInfo(result);
  }
  if (result.command === "tunnel") {
<<<<<<< HEAD
    runTunnel(result);
=======
    await runTunnel(result);
  }
  if (result.command === "generate-vocab") {
    await runGenerateVocab(result);
>>>>>>> 53cebd7b
  }
}

await main();<|MERGE_RESOLUTION|>--- conflicted
+++ resolved
@@ -1,10 +1,3 @@
-<<<<<<< HEAD
-import { or } from "@optique/core";
-import { run } from "@optique/run";
-import { inboxCommand, runInbox } from "./inbox.tsx";
-import { lookupCommand, runLookup } from "./lookup.ts";
-import { initCommand, runInit } from "./init/mod.ts";
-=======
 #!/usr/bin/env node
 import { or } from "@optique/core";
 import { run } from "@optique/run";
@@ -15,7 +8,6 @@
 import { inboxCommand, runInbox } from "./inbox.tsx";
 import { initCommand, runInit } from "./init/mod.ts";
 import { lookupCommand, runLookup } from "./lookup.ts";
->>>>>>> 53cebd7b
 import { nodeInfoCommand, runNodeInfo } from "./nodeinfo.ts";
 import { runTunnel, tunnelCommand } from "./tunnel.ts";
 import { runWebFinger, webFingerCommand } from "./webfinger/mod.ts";
@@ -27,10 +19,7 @@
   inboxCommand,
   nodeInfoCommand,
   tunnelCommand,
-<<<<<<< HEAD
-=======
   generateVocabCommand,
->>>>>>> 53cebd7b
 );
 
 async function main() {
@@ -54,14 +43,10 @@
     runNodeInfo(result);
   }
   if (result.command === "tunnel") {
-<<<<<<< HEAD
-    runTunnel(result);
-=======
     await runTunnel(result);
   }
   if (result.command === "generate-vocab") {
     await runGenerateVocab(result);
->>>>>>> 53cebd7b
   }
 }
 
