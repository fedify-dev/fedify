import { getNodeInfo } from "@fedify/fedify";
import { getUserAgent } from "@fedify/vocab-runtime";
import { createJimp } from "@jimp/core";
import webp from "@jimp/wasm-webp";
import { getLogger } from "@logtape/logtape";
import {
  argument,
  command as Command,
  constant,
  flag,
  type InferValue,
  merge,
  message,
  object,
  option,
  optional,
  or,
  string,
} from "@optique/core";
import { print, printError } from "@optique/run";
<<<<<<< HEAD
import * as colors from "@std/fmt/colors";
import { isICO, parseICO } from "icojs";
import { defaultFormats, defaultPlugins, intToRGBA } from "jimp";
import ora from "ora";
import { debugOption } from "./globals.ts";
import { formatObject } from "./utils.ts";
=======
import type { ChalkInstance } from "chalk";
import { isICO, parseICO } from "icojs";
import { defaultFormats, defaultPlugins, intToRGBA } from "jimp";
import ora from "ora";
import os from "node:os";
import process from "node:process";
import { debugOption } from "./globals.ts";
import { colors, formatObject } from "./utils.ts";
>>>>>>> 53cebd7b

const logger = getLogger(["fedify", "cli", "nodeinfo"]);

export const Jimp = createJimp({
  formats: [...defaultFormats, webp],
  plugins: defaultPlugins,
});

const nodeInfoOption = optional(
  or(
    object({
      raw: flag("-r", "--raw", {
        description: message`Show NodeInfo document in the raw JSON format`,
      }),
    }),
    object({
      bestEffort: optional(flag("-b", "--best-effort", {
        description:
<<<<<<< HEAD
          message`Parse the NodeInfo document with best effort. If the NodeInfo document is not well-formed, the option will try to parse it as much as possible.`,
=======
          message`Parse the NodeInfo document with best effort.  If the NodeInfo document is not well-formed, the option will try to parse it as much as possible.`,
>>>>>>> 53cebd7b
      })),
      noFavicon: optional(flag("--no-favicon", {
        description: message`Disable fetching the favicon of the instance`,
      })),
      metadata: optional(flag("-m", "--metadata", {
        description:
<<<<<<< HEAD
          message`show the extra metadata of the NodeInfo, i.e., the metadata field of the document.`,
=======
          message`Show the extra metadata of the NodeInfo, i.e., the metadata field of the document.`,
>>>>>>> 53cebd7b
      })),
    }),
  ),
);

const userAgentOption = optional(object({
<<<<<<< HEAD
  userAgent: option("-u", "--user-agent", string()),
=======
  userAgent: option("-u", "--user-agent", string(), {
    description: message`The custom User-Agent header value.`,
  }),
>>>>>>> 53cebd7b
}));

export const nodeInfoCommand = Command(
  "nodeinfo",
  merge(
    object({
      command: constant("nodeinfo"),
<<<<<<< HEAD
      host: argument(string({ metavar: "hostname or URL" }), {
=======
      host: argument(string({ metavar: "HOST" }), {
>>>>>>> 53cebd7b
        description: message`Bare hostname or a full URL of the instance`,
      }),
    }),
    debugOption,
    nodeInfoOption,
    userAgentOption,
  ),
  {
<<<<<<< HEAD
    description:
      message`Get information about a remote node using the NodeInfo protocol. The argument is the hostname of the remote node, or the URL of the remote node.`,
=======
    brief:
      message`Get information about a remote node using the NodeInfo protocol`,
    description:
      message`Get information about a remote node using the NodeInfo protocol.

The argument is the hostname of the remote node, or the URL of the remote node.`,
>>>>>>> 53cebd7b
  },
);

export async function runNodeInfo(
  command: InferValue<typeof nodeInfoCommand>,
) {
  const spinner = ora({
    text: "Fetching a NodeInfo document...",
    discardStdin: false,
  }).start();

  const url = new URL(
    URL.canParse(command.host) ? command.host : `https://${command.host}`,
  );

  if ("raw" in command && command.raw) {
    const nodeInfo = await getNodeInfo(url, {
      parse: "none",
      userAgent: command.userAgent,
    });

    if (nodeInfo === undefined) {
      spinner.fail("No NodeInfo document found.");
      printError(message`No NodeInfo document found.`);
<<<<<<< HEAD
      Deno.exit(1);
=======
      process.exit(1);
>>>>>>> 53cebd7b
    }
    spinner.succeed("NodeInfo document fetched.");

    console.log(formatObject(nodeInfo, undefined, true));
    return;
  }
  const nodeInfo = await getNodeInfo(url, {
    parse: "bestEffort" in command && command.bestEffort
      ? "best-effort"
      : "strict",
    userAgent: command.userAgent,
  });
  logger.debug("NodeInfo document: {nodeInfo}", { nodeInfo });
  if (nodeInfo == undefined) {
    spinner.fail("No NodeInfo document found or it is invalid.");
    printError(message`No NodeInfo document found or it is invalid.`);
    if (!("bestEffort" in command && command.bestEffort)) {
      printError(
        message`Use the -b/--best-effort option to try to parse the document anyway.`,
      );
    }
<<<<<<< HEAD
    Deno.exit(1);
=======
    process.exit(1);
>>>>>>> 53cebd7b
  }

  let layout: string[];
  let defaultWidth = 0;

  if (!("noFavicon" in command && command.noFavicon)) {
    spinner.text = "Fetching the favicon...";
    try {
      const faviconUrl = await getFaviconUrl(url, command.userAgent);
      const response = await fetch(faviconUrl, {
        headers: {
          "User-Agent": command.userAgent == null
            ? getUserAgent()
            : command.userAgent,
        },
      });
      if (response.ok) {
        const contentType = response.headers.get("Content-Type");
        let buffer: ArrayBuffer = await response.arrayBuffer();
        if (
          contentType === "image/vnd.microsoft.icon" ||
          contentType === "image/x-icon" ||
          isICO(buffer)
        ) {
          const images = await parseICO(buffer);
          if (images.length < 1) {
            throw new Error("No images found in the ICO file.");
          }
          buffer = images[0].buffer;
        }
        const image = await Jimp.read(buffer);
        const colorSupport = checkTerminalColorSupport();
<<<<<<< HEAD
        layout = getAsciiArt(image, DEFAULT_IMAGE_WIDTH, colorSupport)
=======
        layout = getAsciiArt(image, DEFAULT_IMAGE_WIDTH, colorSupport, colors)
>>>>>>> 53cebd7b
          .split("\n").map((line) => ` ${line}  `);
        defaultWidth = 41;
      } else {
        logger.error(
          "Failed to fetch the favicon: {status} {statusText}",
          { status: response.status, statusText: response.statusText },
        );
        layout = [""];
      }
    } catch (error) {
      logger.error(
        "Failed to fetch or render the favicon: {error}",
        { error },
      );
      layout = [""];
    }
  } else {
    layout = [""];
  }
  spinner.succeed("NodeInfo document fetched.");
  print(message``);

  let i = 0;
  const next = () => {
    i++;
    if (i >= layout.length) layout.push(" ".repeat(defaultWidth));
    return i;
  };
  layout[i] += colors.bold(url.host);
  layout[next()] += colors.dim("=".repeat(url.host.length));
  layout[next()] += colors.bold(colors.dim("Software:"));
  layout[next()] += `  ${nodeInfo.software.name} v${nodeInfo.software.version}`;
  if (nodeInfo.software.homepage != null) {
    layout[next()] += `  ${nodeInfo.software.homepage.href}`;
  }
  if (nodeInfo.software.repository != null) {
    layout[next()] += "  " +
      colors.dim(nodeInfo.software.repository.href);
  }
  if (nodeInfo.protocols.length > 0) {
    layout[next()] += colors.bold(colors.dim("Protocols:"));
    for (const protocol of nodeInfo.protocols) {
      layout[next()] += `  ${protocol}`;
    }
  }
  if (nodeInfo.services?.inbound?.length ?? 0 > 0) {
    layout[next()] += colors.bold(colors.dim("Inbound services:"));
    for (const service of nodeInfo.services?.inbound ?? []) {
      layout[next()] += `  ${service}`;
    }
  }
  if (nodeInfo.services?.outbound?.length ?? 0 > 0) {
    layout[next()] += colors.bold(colors.dim("Outbound services:"));
    for (const service of nodeInfo.services?.outbound ?? []) {
      layout[next()] += `  ${service}`;
    }
  }
  if (
    nodeInfo.usage?.users != null && (nodeInfo.usage.users.total != null ||
      nodeInfo.usage.users.activeHalfyear != null ||
      nodeInfo.usage.users.activeMonth != null)
  ) {
    layout[next()] += colors.bold(colors.dim("Users:"));
    if (nodeInfo.usage.users.total != null) {
      layout[next()] +=
        `  ${nodeInfo.usage.users.total.toLocaleString("en-US")} ` +
        colors.dim("(total)");
    }
    if (nodeInfo.usage.users.activeHalfyear != null) {
      layout[next()] +=
        `  ${nodeInfo.usage.users.activeHalfyear.toLocaleString("en-US")} ` +
        colors.dim("(active half year)");
    }
    if (nodeInfo.usage.users.activeMonth != null) {
      layout[next()] +=
        `  ${nodeInfo.usage.users.activeMonth.toLocaleString("en-US")} ` +
        colors.dim("(active month)");
    }
  }
  if (nodeInfo.usage?.localPosts != null) {
    layout[next()] += colors.bold(colors.dim("Local posts: "));
    layout[next()] += "  " +
      nodeInfo.usage.localPosts.toLocaleString("en-US");
  }
  if (nodeInfo.usage?.localComments != null) {
    layout[next()] += colors.bold(colors.dim("Local comments:"));
    layout[next()] += "  " +
      nodeInfo.usage.localComments.toLocaleString("en-US");
  }
  if (nodeInfo.openRegistrations != null) {
    layout[next()] += colors.bold(colors.dim("Open registrations:"));
    layout[next()] += "  " + (nodeInfo.openRegistrations ? "Yes" : "No");
  }

  if (
    "metadata" in command && command.metadata && nodeInfo.metadata != null &&
    Object.keys(nodeInfo.metadata).length > 0
  ) {
    layout[next()] += colors.bold(colors.dim("Metadata:"));
    for (const [key, value] of Object.entries(nodeInfo.metadata)) {
      layout[next()] += `  ${colors.dim(key + ":")} ${
        indent(
          typeof value === "string" ? value : formatObject(value),
          defaultWidth + 4 + key.length,
        )
      }`;
    }
  }

  console.log(layout.join("\n"));
}

function indent(text: string, depth: number) {
  return text.replace(/\n/g, "\n" + " ".repeat(depth));
}

const LINK_REGEXP =
  /<link((?:\s+(?:[-a-z]+)=(?:"[^"]*"|'[^']*'|[^\s]+))*)\s*\/?>/ig;
const LINK_ATTRS_REGEXP = /(?:\s+([-a-z]+)=("[^"]*"|'[^']*'|[^\s]+))/ig;

export async function getFaviconUrl(
  url: string | URL,
  userAgent?: string,
): Promise<URL> {
  const response = await fetch(url, {
    headers: {
      "User-Agent": userAgent == null ? getUserAgent() : userAgent,
    },
  });
  const text = await response.text();
  for (const match of text.matchAll(LINK_REGEXP)) {
    const attrs: Record<string, string> = {};
    for (const attrMatch of match[1].matchAll(LINK_ATTRS_REGEXP)) {
      const [, key, value] = attrMatch;
      attrs[key] = value.startsWith('"') || value.startsWith("'")
        ? value.slice(1, -1)
        : value;
    }
    const rel = attrs.rel?.toLowerCase()?.trim()?.split(/\s+/) ?? [];
    if (!rel.includes("icon") && !rel.includes("apple-touch-icon")) continue;
    if ("sizes" in attrs && attrs.sizes.match(/\d+x\d+/)) {
      const [w, h] = attrs.sizes.split("x").map((v) => Number.parseInt(v));
      if (w < 38 || h < 19) continue;
    }
    if ("href" in attrs) {
      if (attrs.href.endsWith(".svg")) continue;
      return new URL(attrs.href, response.url);
    }
  }
  return new URL("/favicon.ico", response.url);
}

function checkTerminalColorSupport(): "truecolor" | "256color" | "none" {
  // Check if colors are explicitly disabled
  const noColor = process.env.NO_COLOR;
  if (noColor != null && noColor !== "") {
    return "none";
  }

  // Check for true color (24-bit) support
  const colorTerm = process.env.COLORTERM;
  if (
    colorTerm != null &&
    (colorTerm.includes("24bit") || colorTerm.includes("truecolor"))
  ) {
    return "truecolor";
  }

  // Check for xterm 256-color support
  const term = process.env.TERM;
  if (
    term != null &&
    (term.includes("256color") ||
      term.includes("xterm") ||
      term === "screen" ||
      term === "tmux")
  ) {
    return "256color";
  }

  // Fallback: assume basic color support if TERM is set
  if (term != null && term !== "dumb") {
    return "256color";
  }

  // Check for Windows Terminal support
  // FIXME: WT_SESSION is not a reliable way to check for Windows Terminal support
  const isWindows = os.platform() === "win32";
  const isWT = process.env.WT_SESSION;
  if (isWindows && isWT != null && isWT !== "") {
    return "truecolor";
  }

  return "none";
}

const DEFAULT_IMAGE_WIDTH = 38;

const ASCII_CHARS =
  // cSpell: disable
  "█▓▒░@#B8&WM%*oahkbdpqwmZO0QLCJUYXzcvunxrjft/\\|()1{}[]?-_+~<>i!lI;:,\"^`'. ";
// cSpell: enable

const CUBE_VALUES = [0, 95, 135, 175, 215, 255];

const findClosestIndex = (value: number): number => {
  let minDiff = Infinity;
  let closestIndex = 0;
  for (let idx = 0; idx < CUBE_VALUES.length; idx++) {
    const diff = Math.abs(value - CUBE_VALUES[idx]);
    if (diff < minDiff) {
      minDiff = diff;
      closestIndex = idx;
    }
  }
  return closestIndex;
};

export function rgbTo256Color(r: number, g: number, b: number): number {
  // Check if it's a grayscale color first (when all RGB values are very close)
  const gray = Math.round((r + g + b) / 3);
  const isGrayscale = Math.abs(r - gray) <= 5 && Math.abs(g - gray) <= 5 &&
    Math.abs(b - gray) <= 5;

  // Handle grayscale colors (colors 232-255) - but exclude exact cube values
  if (isGrayscale) {
    const isExactCubeValue = CUBE_VALUES.includes(r) && r === g && g === b;

    if (!isExactCubeValue) {
      if (gray < 8) return 232; // Darkest grayscale
      if (gray > 238) return 255; // Brightest grayscale

      // Map to grayscale range 232-255 (24 levels)
      // XTerm grayscale: 8, 18, 28, ..., 238 maps to 232, 233, 234, ..., 255
      const grayIndex = Math.round((gray - 8) / 10);
      return Math.max(232, Math.min(255, 232 + grayIndex));
    }
  }

  // Handle RGB colors (colors 16-231)
  // XTerm 256 color cube values: [0, 95, 135, 175, 215, 255]

  const r6 = findClosestIndex(r);
  const g6 = findClosestIndex(g);
  const b6 = findClosestIndex(b);

  return 16 + (36 * r6) + (6 * g6) + b6;
}

export function getAsciiArt(
  image: Awaited<ReturnType<typeof Jimp.read>>,
  width = DEFAULT_IMAGE_WIDTH,
  colorSupport: "truecolor" | "256color" | "none",
  colors: ChalkInstance,
): string {
  const ratio = image.width / image.height;
  const height = Math.round(
    width / ratio * 0.5, // Multiply by 0.5 because characters are taller than they are wide.
  );
  image.resize({ w: width, h: height });
  let art = "";
  for (let y = 0; y < height; y++) {
    for (let x = 0; x < width; x++) {
      const pixel = image.getPixelColor(x, y);
      const color = intToRGBA(pixel);
      if (color.a < 1) {
        art += " ";
        continue;
      }
      const brightness = (color.r + color.g + color.b) / 3;
      const charIndex = Math.round(
        (brightness / 255) * (ASCII_CHARS.length - 1),
      );
      const char = ASCII_CHARS[charIndex];

      if (colorSupport === "truecolor") {
        art += colors.rgb(color.r, color.g, color.b)(char);
      } else if (colorSupport === "256color") {
        const colorIndex = rgbTo256Color(color.r, color.g, color.b);
        art += colors.ansi256(colorIndex)(char);
      } else {
        art += char;
      }
    }
    if (y < height - 1) art += "\n";
  }
  return art;
}<|MERGE_RESOLUTION|>--- conflicted
+++ resolved
@@ -18,14 +18,6 @@
   string,
 } from "@optique/core";
 import { print, printError } from "@optique/run";
-<<<<<<< HEAD
-import * as colors from "@std/fmt/colors";
-import { isICO, parseICO } from "icojs";
-import { defaultFormats, defaultPlugins, intToRGBA } from "jimp";
-import ora from "ora";
-import { debugOption } from "./globals.ts";
-import { formatObject } from "./utils.ts";
-=======
 import type { ChalkInstance } from "chalk";
 import { isICO, parseICO } from "icojs";
 import { defaultFormats, defaultPlugins, intToRGBA } from "jimp";
@@ -34,7 +26,6 @@
 import process from "node:process";
 import { debugOption } from "./globals.ts";
 import { colors, formatObject } from "./utils.ts";
->>>>>>> 53cebd7b
 
 const logger = getLogger(["fedify", "cli", "nodeinfo"]);
 
@@ -53,35 +44,23 @@
     object({
       bestEffort: optional(flag("-b", "--best-effort", {
         description:
-<<<<<<< HEAD
-          message`Parse the NodeInfo document with best effort. If the NodeInfo document is not well-formed, the option will try to parse it as much as possible.`,
-=======
           message`Parse the NodeInfo document with best effort.  If the NodeInfo document is not well-formed, the option will try to parse it as much as possible.`,
->>>>>>> 53cebd7b
       })),
       noFavicon: optional(flag("--no-favicon", {
         description: message`Disable fetching the favicon of the instance`,
       })),
       metadata: optional(flag("-m", "--metadata", {
         description:
-<<<<<<< HEAD
-          message`show the extra metadata of the NodeInfo, i.e., the metadata field of the document.`,
-=======
           message`Show the extra metadata of the NodeInfo, i.e., the metadata field of the document.`,
->>>>>>> 53cebd7b
       })),
     }),
   ),
 );
 
 const userAgentOption = optional(object({
-<<<<<<< HEAD
-  userAgent: option("-u", "--user-agent", string()),
-=======
   userAgent: option("-u", "--user-agent", string(), {
     description: message`The custom User-Agent header value.`,
   }),
->>>>>>> 53cebd7b
 }));
 
 export const nodeInfoCommand = Command(
@@ -89,11 +68,7 @@
   merge(
     object({
       command: constant("nodeinfo"),
-<<<<<<< HEAD
-      host: argument(string({ metavar: "hostname or URL" }), {
-=======
       host: argument(string({ metavar: "HOST" }), {
->>>>>>> 53cebd7b
         description: message`Bare hostname or a full URL of the instance`,
       }),
     }),
@@ -102,17 +77,12 @@
     userAgentOption,
   ),
   {
-<<<<<<< HEAD
-    description:
-      message`Get information about a remote node using the NodeInfo protocol. The argument is the hostname of the remote node, or the URL of the remote node.`,
-=======
     brief:
       message`Get information about a remote node using the NodeInfo protocol`,
     description:
       message`Get information about a remote node using the NodeInfo protocol.
 
 The argument is the hostname of the remote node, or the URL of the remote node.`,
->>>>>>> 53cebd7b
   },
 );
 
@@ -137,11 +107,7 @@
     if (nodeInfo === undefined) {
       spinner.fail("No NodeInfo document found.");
       printError(message`No NodeInfo document found.`);
-<<<<<<< HEAD
-      Deno.exit(1);
-=======
       process.exit(1);
->>>>>>> 53cebd7b
     }
     spinner.succeed("NodeInfo document fetched.");
 
@@ -163,11 +129,7 @@
         message`Use the -b/--best-effort option to try to parse the document anyway.`,
       );
     }
-<<<<<<< HEAD
-    Deno.exit(1);
-=======
     process.exit(1);
->>>>>>> 53cebd7b
   }
 
   let layout: string[];
@@ -200,11 +162,7 @@
         }
         const image = await Jimp.read(buffer);
         const colorSupport = checkTerminalColorSupport();
-<<<<<<< HEAD
-        layout = getAsciiArt(image, DEFAULT_IMAGE_WIDTH, colorSupport)
-=======
         layout = getAsciiArt(image, DEFAULT_IMAGE_WIDTH, colorSupport, colors)
->>>>>>> 53cebd7b
           .split("\n").map((line) => ` ${line}  `);
         defaultWidth = 41;
       } else {
