--- conflicted
+++ resolved
@@ -1,9 +1,5 @@
 import { Activity, Note } from "@fedify/fedify";
-<<<<<<< HEAD
-import { assertEquals, assertExists } from "@std/assert";
-=======
 import assert from "node:assert/strict";
->>>>>>> 53cebd7b
 import test from "node:test";
 import { mkdir, readFile, rm } from "node:fs/promises";
 import { getContextLoader } from "./docloader.ts";
@@ -31,15 +27,9 @@
 
   const content = await readFile(testFile, { encoding: "utf8" });
 
-<<<<<<< HEAD
-  assertExists(content);
-  assertEquals(content.includes("Hello, fediverse!"), true);
-  assertEquals(content.includes("id"), true);
-=======
   assert.ok(content);
   assert.match(content, /Hello, fediverse!/);
   assert.match(content, /id/);
->>>>>>> 53cebd7b
 
   await rm(testDir, { recursive: true });
 });
@@ -85,13 +75,8 @@
 
   // Verify file exists and contains compacted JSON-LD
   const content = await readFile(testFile);
-<<<<<<< HEAD
-  assertExists(content);
-  assertEquals(content.includes("Test note"), true);
-=======
   assert.ok(content);
   assert.ok(content.includes("Test note"));
->>>>>>> 53cebd7b
 
   await rm(testDir, { recursive: true });
 });
@@ -112,13 +97,8 @@
   await new Promise((resolve) => setTimeout(resolve, 100));
 
   const content = await readFile(testFile);
-<<<<<<< HEAD
-  assertExists(content);
-  assertEquals(content.includes("Test note for expansion"), true);
-=======
   assert.ok(content);
   assert.ok(content.includes("Test note for expansion"));
->>>>>>> 53cebd7b
 
   await rm(testDir, { recursive: true });
 });
@@ -150,13 +130,8 @@
   await new Promise((resolve) => setTimeout(resolve, 100));
 
   const content = await readFile(testFile);
-<<<<<<< HEAD
-  assertExists(content);
-  assertEquals(content.includes("Note"), true);
-=======
   assert.ok(content);
   assert.ok(content.includes("Note"));
->>>>>>> 53cebd7b
 
   await rm(testDir, { recursive: true });
 });
@@ -178,15 +153,9 @@
 
   await new Promise((resolve) => setTimeout(resolve, 150));
 
-<<<<<<< HEAD
-  assertEquals(signal.aborted, true);
-  assertEquals(signal.reason instanceof TimeoutError, true);
-  assertEquals(
-=======
   assert.ok(signal.aborted);
   assert.ok(signal.reason instanceof TimeoutError);
   assert.equal(
->>>>>>> 53cebd7b
     (signal.reason as TimeoutError).message,
     "Request timed out after 0.1 seconds",
   );
