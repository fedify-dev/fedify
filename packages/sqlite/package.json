{
  "name": "@fedify/sqlite",
<<<<<<< HEAD
  "version": "1.9.0",
=======
  "version": "1.8.12",
>>>>>>> 25dab269
  "description": "SQLite drivers for Fedify",
  "keywords": [
    "fedify",
    "sqlite"
  ],
  "license": "MIT",
  "author": "An Nyeong <me@annyeong.me>",
  "homepage": "https://fedify.dev/",
  "repository": {
    "type": "git",
    "url": "git+https://github.com/fedify-dev/fedify.git",
    "directory": "packages/sqlite"
  },
  "bugs": {
    "url": "https://github.com/fedify-dev/fedify/issues"
  },
  "funding": [
    "https://opencollective.com/fedify",
    "https://github.com/sponsors/dahlia"
  ],
  "type": "module",
  "main": "./dist/mod.cjs",
  "module": "./dist/mod.js",
  "types": "./dist/mod.d.ts",
  "exports": {
    ".": {
      "types": {
        "import": "./dist/mod.d.ts",
        "require": "./dist/mod.d.cts",
        "default": "./dist/mod.d.ts"
      },
      "import": "./dist/mod.js",
      "require": "./dist/mod.cjs",
      "default": "./dist/mod.js"
    },
    "./kv": {
      "types": {
        "import": "./dist/kv.d.ts",
        "require": "./dist/kv.d.cts",
        "default": "./dist/kv.d.ts"
      },
      "import": "./dist/kv.js",
      "require": "./dist/kv.cjs",
      "default": "./dist/kv.js"
    },
    "./package.json": "./package.json"
  },
  "imports": {
    "#sqlite": {
      "bun": "./dist/sqlite.bun.js",
      "deno": "./dist/sqlite.node.js",
      "import": "./dist/sqlite.node.js",
      "require": "./dist/sqlite.node.cjs"
    }
  },
  "dependencies": {
    "@js-temporal/polyfill": "catalog:",
    "@logtape/logtape": "catalog:",
    "es-toolkit": "^1.31.0"
  },
  "peerDependencies": {
    "@fedify/fedify": "workspace:^"
  },
  "devDependencies": {
    "@std/async": "catalog:",
    "tsdown": "catalog:",
    "typescript": "catalog:"
  },
  "scripts": {
    "build": "tsdown",
    "prepack": "tsdown",
    "prepublish": "tsdown",
    "test": "tsdown && node --experimental-transform-types --test",
    "test:bun": "tsdown && bun test --timeout=10000",
    "test:deno": "deno task test"
  }
}<|MERGE_RESOLUTION|>--- conflicted
+++ resolved
@@ -1,10 +1,6 @@
 {
   "name": "@fedify/sqlite",
-<<<<<<< HEAD
   "version": "1.9.0",
-=======
-  "version": "1.8.12",
->>>>>>> 25dab269
   "description": "SQLite drivers for Fedify",
   "keywords": [
     "fedify",
