--- conflicted
+++ resolved
@@ -1,10 +1,6 @@
 {
   "name": "@fedify/sqlite",
-<<<<<<< HEAD
   "version": "1.9.2",
-=======
-  "version": "1.8.15",
->>>>>>> 7955e17a
   "license": "MIT",
   "exports": {
     ".": "./src/mod.ts",
