import { cp, glob } from "node:fs/promises";
import { join, sep } from "node:path";
import { defineConfig } from "tsdown";

export default [
  defineConfig({
    entry: [
      "./src/mod.ts",
      "./src/compat/mod.ts",
      "./src/federation/mod.ts",
      "./src/nodeinfo/mod.ts",
<<<<<<< HEAD
      "./src/utils/mod.ts",
=======
      "./src/otel/mod.ts",
      "./src/runtime/mod.ts",
>>>>>>> e4277717
      "./src/sig/mod.ts",
      "./src/vocab/mod.ts",
      "./src/webfinger/mod.ts",
    ],
    dts: true,
    format: ["esm", "cjs"],
    platform: "neutral",
    external: [/^node:/],
    outputOptions(outputOptions, format) {
      if (format === "cjs") {
        outputOptions.intro = `
          const { Temporal } = require("@js-temporal/polyfill");
          const { URLPattern } = require("urlpattern-polyfill");
        `;
      } else {
        outputOptions.intro = `
          import { Temporal } from "@js-temporal/polyfill";
          import { URLPattern } from "urlpattern-polyfill";
        `;
      }
      return outputOptions;
    },
  }),
  defineConfig({
    entry: [
      "./src/testing/mod.ts",
      ...(await Array.fromAsync(glob(`src/**/*.test.ts`)))
        .map((f) => f.replace(sep, "/")),
    ],
    dts: true,
    external: [/^node:/],
    inputOptions: {
      onwarn(warning, defaultHandler) {
        if (
          warning.code === "UNRESOLVED_IMPORT" &&
          warning.id?.endsWith(join("vocab", "vocab.test.ts")) &&
          warning.exporter === "@std/testing/snapshot"
        ) {
          return;
        } else if (
          warning.code === "UNRESOLVED_IMPORT" &&
          warning.id?.endsWith(join("testing", "mod.ts")) &&
          warning.exporter === "bun:test"
        ) {
          return;
        }
        defaultHandler(warning);
      },
    },
    outputOptions: {
      intro: `
      import { Temporal } from "@js-temporal/polyfill";
      import { URLPattern } from "urlpattern-polyfill";
      globalThis.addEventListener = () => {};
    `,
    },
    hooks: {
      "build:done": async (ctx) => {
        await cp(
          join("src", "testing", "fixtures"),
          join(ctx.options.outDir, "fixtures"),
          { recursive: true },
        );
        for await (const file of glob("src/vocab/**/*.yaml")) {
          await cp(
            file,
            join(ctx.options.outDir, file),
            { force: true },
          );
        }
      },
    },
  }),
];

// cSpell: ignore unbundle<|MERGE_RESOLUTION|>--- conflicted
+++ resolved
@@ -9,12 +9,8 @@
       "./src/compat/mod.ts",
       "./src/federation/mod.ts",
       "./src/nodeinfo/mod.ts",
-<<<<<<< HEAD
+      "./src/otel/mod.ts",
       "./src/utils/mod.ts",
-=======
-      "./src/otel/mod.ts",
-      "./src/runtime/mod.ts",
->>>>>>> e4277717
       "./src/sig/mod.ts",
       "./src/vocab/mod.ts",
       "./src/webfinger/mod.ts",
