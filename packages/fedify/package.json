--- conflicted
+++ resolved
@@ -78,6 +78,16 @@
       "require": "./dist/nodeinfo/mod.cjs",
       "default": "./dist/nodeinfo/mod.js"
     },
+    "./otel": {
+      "types": {
+        "import": "./dist/otel/mod.d.ts",
+        "require": "./dist/otel/mod.d.cts",
+        "default": "./dist/otel/mod.d.ts"
+      },
+      "import": "./dist/otel/mod.js",
+      "require": "./dist/otel/mod.cjs",
+      "default": "./dist/otel/mod.js"
+    },
     "./sig": {
       "types": {
         "import": "./dist/sig/mod.d.ts",
@@ -117,49 +127,6 @@
       "import": "./dist/webfinger/mod.js",
       "require": "./dist/webfinger/mod.cjs",
       "default": "./dist/webfinger/mod.js"
-<<<<<<< HEAD
-=======
-    },
-    "./otel": {
-      "types": {
-        "import": "./dist/otel/mod.d.ts",
-        "require": "./dist/otel/mod.d.cts",
-        "default": "./dist/otel/mod.d.ts"
-      },
-      "import": "./dist/otel/mod.js",
-      "require": "./dist/otel/mod.cjs",
-      "default": "./dist/otel/mod.js"
-    },
-    "./x/cfworkers": {
-      "types": {
-        "import": "./dist/x/cfworkers.d.ts",
-        "require": "./dist/x/cfworkers.d.cts",
-        "default": "./dist/x/cfworkers.d.ts"
-      },
-      "import": "./dist/x/cfworkers.js",
-      "require": "./dist/x/cfworkers.cjs",
-      "default": "./dist/x/cfworkers.js"
-    },
-    "./x/hono": {
-      "types": {
-        "import": "./dist/x/hono.d.ts",
-        "require": "./dist/x/hono.d.cts",
-        "default": "./dist/x/hono.d.ts"
-      },
-      "import": "./dist/x/hono.js",
-      "require": "./dist/x/hono.cjs",
-      "default": "./dist/x/hono.js"
-    },
-    "./x/sveltekit": {
-      "types": {
-        "import": "./dist/x/sveltekit.d.ts",
-        "require": "./dist/x/sveltekit.d.cts",
-        "default": "./dist/x/sveltekit.d.ts"
-      },
-      "import": "./dist/x/sveltekit.js",
-      "require": "./dist/x/sveltekit.cjs",
-      "default": "./dist/x/sveltekit.js"
->>>>>>> e4277717
     }
   },
   "dependencies": {
