{
  "name": "@fedify/fedify",
  "version": "2.0.0",
  "license": "MIT",
  "exports": {
    ".": "./src/mod.ts",
    "./compat": "./src/compat/mod.ts",
    "./federation": "./src/federation/mod.ts",
    "./nodeinfo": "./src/nodeinfo/mod.ts",
    "./sig": "./src/sig/mod.ts",
    "./testing": "./src/testing/mod.ts",
    "./vocab": "./src/vocab/mod.ts",
<<<<<<< HEAD
    "./utils": "./src/utils/mod.ts",
    "./webfinger": "./src/webfinger/mod.ts"
=======
    "./webfinger": "./src/webfinger/mod.ts",
    "./otel": "./src/otel/mod.ts",
    "./x/cfworkers": "./src/x/cfworkers.ts",
    "./x/denokv": "./src/x/denokv.ts",
    "./x/fresh": "./src/x/fresh.ts",
    "./x/hono": "./src/x/hono.ts",
    "./x/sveltekit": "./src/x/sveltekit.ts"
>>>>>>> e4277717
  },
  "imports": {
    "@multiformats/base-x": "npm:@multiformats/base-x@^4.0.1",
    "@opentelemetry/core": "npm:@opentelemetry/core@^1.30.1",
    "@opentelemetry/sdk-trace-base": "npm:@opentelemetry/sdk-trace-base@^1.30.1",
    "@opentelemetry/semantic-conventions": "npm:@opentelemetry/semantic-conventions@^1.27.0",
    "@std/assert": "jsr:@std/assert@^0.226.0",
    "@std/url": "jsr:@std/url@^0.225.1",
    "asn1js": "npm:asn1js@^3.0.5",
    "es-toolkit": "jsr:@es-toolkit/es-toolkit@^1.39.5",
    "fast-check": "npm:fast-check@^3.22.0",
    "fetch-mock": "npm:fetch-mock@^12.5.2",
    "json-canon": "npm:json-canon@^1.0.1",
    "jsonld": "npm:jsonld@^9.0.0",
    "multicodec": "npm:multicodec@^3.2.1",
    "pkijs": "npm:pkijs@^3.2.4",
    "structured-field-values": "npm:structured-field-values@^2.0.4",
    "uri-template-router": "npm:uri-template-router@^1.0.0",
    "url-template": "npm:url-template@^3.1.1"
  },
  "include": [
    "src/vocab/vocab.ts"
  ],
  "exclude": [
    ".test-report.xml",
    "apidoc/",
    "dist/",
    "node_modules/",
    "npm/",
    "pnpm-lock.yaml",
    "src/cfworkers/dist/",
    "src/cfworkers/fixtures/",
    "src/cfworkers/imports.ts",
    "src/cfworkers/README.md",
    "src/cfworkers/server.ts",
    "src/cfworkers/server.js",
    "src/cfworkers/server.js.map",
    "src/vocab/*.yaml",
    "!src/vocab/vocab.ts"
  ],
  "tasks": {
    "codegen": "deno run --allow-read --allow-write --allow-env --check scripts/codegen.ts && deno fmt src/vocab/vocab.ts && deno cache src/vocab/vocab.ts && deno check src/vocab/vocab.ts",
    "cache": {
      "command": "deno cache src/mod.ts",
      "dependencies": [
        "codegen"
      ]
    },
    "check": {
      "command": "deno fmt --check && deno lint && deno check src/**/*.ts",
      "dependencies": [
        "codegen"
      ]
    },
    "test": {
      "command": "deno test --check --doc --allow-read --allow-write --allow-env --unstable-kv --trace-leaks --parallel",
      "dependencies": [
        "codegen"
      ]
    },
    "coverage": "deno task test --clean --coverage && deno coverage --html coverage",
    "bench": {
      "command": "deno bench --allow-read --allow-write --allow-net --allow-env --allow-run --unstable-kv",
      "dependencies": [
        "codegen"
      ]
    },
    "apidoc": {
      "command": "deno doc --html --name=Fedify --output=apidoc/ src/mod.ts",
      "dependencies": [
        "codegen"
      ]
    },
    "publish": {
      "command": "deno publish",
      "dependencies": [
        "codegen"
      ]
    },
    "pnpm:install": "pnpm install --silent",
    "pnpm:build": {
      "command": "pnpm exec tsdown",
      "dependencies": [
        "codegen",
        "pnpm:install",
        "pnpm:build-vocab"
      ]
    },
    "pnpm:build-vocab-runtime": {
      "command": "cd ../vocab-runtime && pnpm build"
    },
    "pnpm:build-vocab-tools": {
      "command": "cd ../vocab-tools && pnpm build"
    },
    "pnpm:build-vocab": {
      "dependencies": [
        "pnpm:build-vocab-runtime",
        "pnpm:build-vocab-tools"
      ]
    },
    "test:node": {
      "command": "cd dist/ && node --test",
      "dependencies": [
        "pnpm:build"
      ]
    },
    "test:bun": {
      "command": "cd dist/ && bun test --timeout 60000",
      "dependencies": [
        "pnpm:build-vocab",
        "pnpm:build"
      ]
    },
    "test:cfworkers": {
      "command": "pnpm exec wrangler deploy --dry-run --outdir src/cfworkers && node --import=tsx src/cfworkers/client.ts",
      "dependencies": [
        "pnpm:build-vocab",
        "pnpm:build"
      ]
    },
    "test-all": {
      "dependencies": [
        "check",
        "test",
        "test:node",
        "test:bun",
        "test:cfworkers"
      ]
    }
  }
}<|MERGE_RESOLUTION|>--- conflicted
+++ resolved
@@ -7,21 +7,12 @@
     "./compat": "./src/compat/mod.ts",
     "./federation": "./src/federation/mod.ts",
     "./nodeinfo": "./src/nodeinfo/mod.ts",
+    "./otel": "./src/otel/mod.ts",
     "./sig": "./src/sig/mod.ts",
     "./testing": "./src/testing/mod.ts",
     "./vocab": "./src/vocab/mod.ts",
-<<<<<<< HEAD
     "./utils": "./src/utils/mod.ts",
     "./webfinger": "./src/webfinger/mod.ts"
-=======
-    "./webfinger": "./src/webfinger/mod.ts",
-    "./otel": "./src/otel/mod.ts",
-    "./x/cfworkers": "./src/x/cfworkers.ts",
-    "./x/denokv": "./src/x/denokv.ts",
-    "./x/fresh": "./src/x/fresh.ts",
-    "./x/hono": "./src/x/hono.ts",
-    "./x/sveltekit": "./src/x/sveltekit.ts"
->>>>>>> e4277717
   },
   "imports": {
     "@multiformats/base-x": "npm:@multiformats/base-x@^4.0.1",
