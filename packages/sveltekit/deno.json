--- conflicted
+++ resolved
@@ -1,10 +1,6 @@
 {
   "name": "@fedify/sveltekit",
-<<<<<<< HEAD
   "version": "2.0.0",
-=======
-  "version": "1.10.0",
->>>>>>> 4397a496
   "license": "MIT",
   "imports": {
     "@std/assert": "jsr:@std/assert@^1.0.13",
