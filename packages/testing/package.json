--- conflicted
+++ resolved
@@ -1,10 +1,6 @@
 {
   "name": "@fedify/testing",
-<<<<<<< HEAD
   "version": "1.9.0",
-=======
-  "version": "1.8.9",
->>>>>>> 8c8a73e9
   "description": "Testing utilities for Fedify applications",
   "keywords": [
     "fedify",
