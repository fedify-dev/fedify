--- conflicted
+++ resolved
@@ -18,13 +18,6 @@
   ParseUriResult,
   RequestContext,
   RouteActivityOptions,
-<<<<<<< HEAD
-  SendActivityOptions,
-  SendActivityOptionsForCollection,
-  SenderKeyPair,
-  WebFingerLinksDispatcher,
-=======
->>>>>>> 82240877
 } from "@fedify/fedify/federation";
 import type { DocumentLoader } from "@fedify/fedify/runtime";
 import type {
@@ -44,10 +37,18 @@
 
 // Create a no-op tracer provider.
 // We use `any` type instead of importing TracerProvider from @opentelemetry/api
-// to avoid type graph analysis issues in JSR. When types from @opentelemetry/api
-// are imported (either directly or indirectly through other @fedify modules like
-// @fedify/fedify/webfinger which uses ResourceDescriptor), JSR's type analyzer
-// hangs indefinitely during the "processing" stage.
+// to avoid type graph analysis issues in JSR.
+//
+// Root cause: JSR's type analyzer hangs when types from @opentelemetry/api
+// (which are indirectly included via Context.tracerProvider) are analyzed
+// alongside types from @fedify/fedify/webfinger in the same module.
+//
+// The specific trigger is when both of these are present:
+// 1. Types from @fedify/fedify/federation that reference TracerProvider
+// 2. WebFingerLinksDispatcher type (which references Link from webfinger)
+//
+// Solution: Avoid importing WebFingerLinksDispatcher and use `any` instead.
+//
 // See: https://github.com/fedify-dev/fedify/issues/468
 const noopTracerProvider: any = {
   getTracer: () => ({
@@ -178,7 +179,11 @@
   private activeQueues: Set<"inbox" | "outbox" | "fanout"> = new Set();
   public sentCounter = 0;
   private nodeInfoDispatcher?: NodeInfoDispatcher<TContextData>;
-  private webFingerDispatcher?: WebFingerLinksDispatcher<TContextData>;
+  // Note: Using `any` instead of WebFingerLinksDispatcher to avoid JSR hang.
+  // WebFingerLinksDispatcher references Link type from @fedify/fedify/webfinger,
+  // which causes JSR type analyzer to hang when combined with @opentelemetry/api
+  // types present in Context.tracerProvider (issue #468).
+  private webFingerDispatcher?: any;
   private actorDispatchers: Map<string, ActorDispatcher<TContextData>> =
     new Map();
   public actorPath?: string;
@@ -261,8 +266,10 @@
     this.nodeInfoPath = path;
   }
 
+  // Note: Parameter type is `any` instead of WebFingerLinksDispatcher to avoid
+  // JSR type analyzer hang (issue #468). See comment on webFingerDispatcher field.
   setWebFingerLinksDispatcher(
-    dispatcher: WebFingerLinksDispatcher<TContextData>,
+    dispatcher: any,
   ): void {
     this.webFingerDispatcher = dispatcher;
   }
@@ -635,8 +642,11 @@
  * This class provides a way to test Fedify applications without needing
  * a real federation context.
  *
- * Note: This class is not exported from the public API. Use
- * {@link MockFederation.createContext} instead.
+ * Note: This class is not exported from the public API to avoid JSR type
+ * analyzer issues. The MockContext class has complex type dependencies that
+ * can cause JSR's type analyzer to hang during processing (issue #468).
+ * Use {@link MockFederation.createContext}, {@link createContext},
+ * {@link createRequestContext}, or {@link createInboxContext} instead.
  *
  * @example
  * ```typescript
@@ -670,7 +680,7 @@
  * @template TContextData The context data to pass to the {@link Context}.
  * @since 1.8.0
  */
-export class MockContext<TContextData> implements Context<TContextData> {
+class MockContext<TContextData> implements Context<TContextData> {
   readonly origin: string;
   readonly canonicalOrigin: string;
   readonly host: string;
